/*
Portions Copyright 2019-2021 ZomboDB, LLC.
Portions Copyright 2021-2022 Technology Concepts & Design, Inc. <support@tcdi.com>

All rights reserved.

Use of this source code is governed by the MIT license that can be found in the LICENSE file.
*/

#[cfg(any(test, feature = "pg_test"))]
#[pgx::pg_schema]
mod tests {
    #[allow(unused_imports)]
    use crate as pgx_tests;

    use pgx::prelude::*;
    use pgx::PgMemoryContexts;
    use std::sync::atomic::{AtomicBool, Ordering};
    use std::sync::Arc;

    struct TestObject {
        did_drop: Arc<AtomicBool>,
    }

    impl Drop for TestObject {
        fn drop(&mut self) {
            self.did_drop.store(true, Ordering::SeqCst);
        }
    }

    #[pg_test]
    fn test_leak_and_drop() {
        let did_drop = Arc::new(AtomicBool::new(false));

        PgMemoryContexts::Transient {
            parent: PgMemoryContexts::CurrentMemoryContext.value(),
            name: "test",
            min_context_size: 4096,
            initial_block_size: 4096,
            max_block_size: 4096,
        }
        .switch_to(|context| {
            let test_object = TestObject { did_drop: did_drop.clone() };
            context.leak_and_drop_on_delete(test_object);
        });

        assert!(did_drop.load(Ordering::SeqCst))
    }

    #[pg_test]
    fn parent() {
        assert!(PgMemoryContexts::TopMemoryContext.parent().is_none());
        assert!(PgMemoryContexts::CurrentMemoryContext.parent().is_some());
    }

    #[pg_test]
    fn switch_to_should_switch_back_on_panic() {
        let mut ctx = PgMemoryContexts::new("test");
        let ctx_sys = ctx.value();
        PgTryBuilder::new(move || {
            ctx.switch_to(|_| {
                assert_eq!(unsafe { pg_sys::CurrentMemoryContext }, ctx_sys);
                panic!();
            });
        })
        .catch_others(|_| {})
        .execute();
        assert_ne!(unsafe { pg_sys::CurrentMemoryContext }, ctx_sys);
    }

    #[pg_test]
    fn test_current_owned_memory_context_drop() {
        let mut ctx = PgMemoryContexts::new("test");
        let mut another_ctx = PgMemoryContexts::new("another");
        another_ctx.set_as_current();
        ctx.set_as_current();
        assert_eq!(unsafe { pg_sys::CurrentMemoryContext }, ctx.value());
        drop(ctx);
        assert_eq!(unsafe { pg_sys::CurrentMemoryContext }, another_ctx.value());
    }

    #[pg_test]
<<<<<<< HEAD
    fn test_current_owned_memory_context_drop_handle_children() {
        let mut ctx = PgMemoryContexts::new("test");
        let ctx_parent = ctx.parent().unwrap().value();
        ctx.set_as_current();
        let mut ctx1 = PgMemoryContexts::new("test1");
        ctx1.set_as_current();
        let mut ctx2 = PgMemoryContexts::new("test2");
        ctx2.set_as_current();
        drop(ctx); // drop the parent of ctx1
        assert_eq!(unsafe { pg_sys::CurrentMemoryContext }, ctx_parent);
    }

    #[pg_test]
    fn test_current_owned_memory_context_drop_handle_sibling_children() {
        let mut ctx = PgMemoryContexts::new("test");
        let ctx_parent = ctx.parent().unwrap().value();
        ctx.set_as_current();
        let mut _ctx1 = PgMemoryContexts::new("test1");
        let mut ctx2 = PgMemoryContexts::new("test2");
        ctx2.set_as_current();
        drop(ctx); // drop the parent of _ctx1 and ctx2
=======
    fn test_current_owned_memory_context_drop_when_set_current_twice() {
        let ctx_parent = PgMemoryContexts::CurrentMemoryContext.value();
        let mut ctx = PgMemoryContexts::new("test");
        ctx.set_as_current();
        ctx.set_as_current();
        drop(ctx);
>>>>>>> c37a0f99
        assert_eq!(unsafe { pg_sys::CurrentMemoryContext }, ctx_parent);
    }
}<|MERGE_RESOLUTION|>--- conflicted
+++ resolved
@@ -80,7 +80,6 @@
     }
 
     #[pg_test]
-<<<<<<< HEAD
     fn test_current_owned_memory_context_drop_handle_children() {
         let mut ctx = PgMemoryContexts::new("test");
         let ctx_parent = ctx.parent().unwrap().value();
@@ -102,14 +101,16 @@
         let mut ctx2 = PgMemoryContexts::new("test2");
         ctx2.set_as_current();
         drop(ctx); // drop the parent of _ctx1 and ctx2
-=======
+        assert_eq!(unsafe { pg_sys::CurrentMemoryContext }, ctx_parent);
+    }
+
+    #[pg_test]
     fn test_current_owned_memory_context_drop_when_set_current_twice() {
         let ctx_parent = PgMemoryContexts::CurrentMemoryContext.value();
         let mut ctx = PgMemoryContexts::new("test");
         ctx.set_as_current();
         ctx.set_as_current();
         drop(ctx);
->>>>>>> c37a0f99
         assert_eq!(unsafe { pg_sys::CurrentMemoryContext }, ctx_parent);
     }
 }