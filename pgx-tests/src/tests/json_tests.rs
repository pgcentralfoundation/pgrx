--- conflicted
+++ resolved
@@ -31,14 +31,9 @@
             r#"  SELECT '{"username": "blahblahblah", "first_name": "Blah", "last_name": "McBlahFace"}'::json;  "#,
         ).unwrap();
 
-<<<<<<< HEAD
-        let user: User =
-            serde_json::from_value(json.0).expect("failed to parse json reponse from SPI");
-=======
         assert!(json.is_some());
         let user: User = serde_json::from_value(json.unwrap().0)
             .expect("failed to parse json response from SPI");
->>>>>>> d9e4d9a8
         assert_eq!(user.username, "blahblahblah");
         assert_eq!(user.first_name, "Blah");
         assert_eq!(user.last_name, "McBlahFace");
@@ -59,14 +54,9 @@
             r#"  SELECT '{"username": "blahblahblah", "first_name": "Blah", "last_name": "McBlahFace"}'::jsonb;  "#,
         ).unwrap();
 
-<<<<<<< HEAD
-        let user: User =
-            serde_json::from_value(json.0).expect("failed to parse json reponse from SPI");
-=======
         assert!(json.is_some());
         let user: User = serde_json::from_value(json.unwrap().0)
             .expect("failed to parse json response from SPI");
->>>>>>> d9e4d9a8
         assert_eq!(user.username, "blahblahblah");
         assert_eq!(user.first_name, "Blah");
         assert_eq!(user.last_name, "McBlahFace");
