--- conflicted
+++ resolved
@@ -223,9 +223,8 @@
     }
 
     #[pg_test]
-<<<<<<< HEAD
-    fn test_cursor_prepared_statement() {
-        Spi::execute(|client| {
+    fn test_cursor_prepared_statement() -> Result<(), pgx::spi::Error> {
+        Spi::connect(|client| {
             client.update("CREATE TABLE tests.cursor_table (id int)", None, None);
             client.update(
                 "INSERT INTO tests.cursor_table (id) \
@@ -234,7 +233,7 @@
                 None,
             );
             let prepared = client.prepare("SELECT * FROM tests.cursor_table", None);
-            let mut portal = client.open_cursor(&prepared, None);
+            let mut portal = client.open_cursor(&prepared, None)?;
 
             fn sum_all(table: pgx::SpiTupleTable) -> i32 {
                 table.map(|r| r.by_ordinal(1).unwrap().value::<i32>().unwrap()).sum()
@@ -243,14 +242,12 @@
             assert_eq!(sum_all(portal.fetch(3)), 4 + 5 + 6);
             assert_eq!(sum_all(portal.fetch(3)), 7 + 8 + 9);
             assert_eq!(sum_all(portal.fetch(3)), 10);
-        });
-    }
-
-    #[pg_test]
-    fn test_cursor_by_name() {
-=======
+            Ok(())
+        })
+    }
+
+    #[pg_test]
     fn test_cursor_by_name() -> Result<(), pgx::spi::Error> {
->>>>>>> 71d8ea05
         let cursor_name = Spi::connect(|client| {
             client.update("CREATE TABLE tests.cursor_table (id int)", None, None);
             client.update(
@@ -364,19 +361,19 @@
     }
 
     #[pg_test]
-<<<<<<< HEAD
-    fn test_prepared_statement() {
+    fn test_prepared_statement() -> Result<(), spi::Error> {
         let rc = Spi::connect(|client| {
             let prepared =
                 client.prepare("SELECT $1", Some(vec![PgOid::BuiltIn(PgBuiltInOids::INT4OID)]));
-            Ok(client
+            client
                 .select(&prepared, None, Some(vec![42.into_datum()]))
                 .unwrap()
                 .first()
-                .get_datum::<i32>(1))
-        });
-
-        assert_eq!(42, rc.expect("SPI failed to return proper value"))
+                .get_datum::<i32>(1)
+        })?;
+
+        assert_eq!(42, rc.expect("SPI failed to return proper value"));
+        Ok(())
     }
 
     #[pg_test]
@@ -385,9 +382,8 @@
         let err = Spi::connect(|client| {
             let prepared =
                 client.prepare("SELECT $1", Some(vec![PgOid::BuiltIn(PgBuiltInOids::INT4OID)]));
-            Ok(Some(client.select(&prepared, None, None)))
+            client.select(&prepared, None, None)
         })
-        .unwrap()
         .unwrap_err();
 
         assert!(matches!(
@@ -399,39 +395,22 @@
     #[pg_test]
     fn test_owned_prepared_statement() {
         let prepared = Spi::connect(|client| {
-            Ok(Some(
-                client
-                    .prepare("SELECT $1", Some(vec![PgOid::BuiltIn(PgBuiltInOids::INT4OID)]))
-                    .keep(),
-            ))
+            client.prepare("SELECT $1", Some(vec![PgOid::BuiltIn(PgBuiltInOids::INT4OID)])).keep()
+        });
+        let rc = Spi::connect(|client| {
+            client
+                .select(&prepared, None, Some(vec![42.into_datum()]))
+                .unwrap()
+                .first()
+                .get_datum::<i32>(1)
         })
         .unwrap();
-        let rc = Spi::connect(|client| {
-            Ok(client
-                .select(&prepared, None, Some(vec![42.into_datum()]))
-                .unwrap()
-                .first()
-                .get_datum::<i32>(1))
-        });
 
         assert_eq!(42, rc.expect("SPI failed to return proper value"))
-=======
-    fn test_spi_unwind_safe() {
-        struct T;
-        assert!(matches!(Spi::connect(|_| Ok::<_, ()>(Some(T))).unwrap().unwrap(), T));
-    }
-
-    #[pg_test]
-    fn test_error_propagation() {
-        #[derive(Debug)]
-        struct Error;
-        let result = Spi::connect(|_| Err::<(), _>(Error));
-        assert!(matches!(result, Err(Error)))
     }
 
     #[pg_test]
     fn test_option() {
         assert!(Spi::get_one::<i32>("SELECT NULL::integer").unwrap().is_none());
->>>>>>> 71d8ea05
     }
 }