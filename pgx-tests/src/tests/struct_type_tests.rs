--- conflicted
+++ resolved
@@ -123,15 +123,9 @@
     }
 
     #[pg_test]
-<<<<<<< HEAD
-    fn test_complex_storage_and_retrieval() {
+    fn test_complex_storage_and_retrieval() -> Result<(), pgx::spi::Error> {
         let complex = Spi::connect(|mut client| {
-            Ok(client.update(
-=======
-    fn test_complex_storage_and_retrieval() -> Result<(), pgx::spi::Error> {
-        let complex = Spi::connect(|client| {
             client.update(
->>>>>>> 71d8ea05
                 "CREATE TABLE complex_test AS SELECT s as id, (s || '.0, 2.0' || s)::complex as value FROM generate_series(1, 1000) s;\
                 SELECT value FROM complex_test ORDER BY id;", None, None).first().get_one::<PgBox<Complex>>()
         })?.expect("datum was null");
