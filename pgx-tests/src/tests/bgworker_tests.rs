--- conflicted
+++ resolved
@@ -25,11 +25,7 @@
     if arg > 0 {
         BackgroundWorker::transaction(|| {
             Spi::run("CREATE TABLE tests.bgworker_test (v INTEGER);");
-<<<<<<< HEAD
-            Spi::execute(|mut client| {
-=======
-            Spi::connect(|client| {
->>>>>>> 71d8ea05
+            Spi::connect(|mut client| {
                 client.update(
                     "INSERT INTO tests.bgworker_test VALUES ($1);",
                     None,
@@ -75,11 +71,7 @@
     };
     while BackgroundWorker::wait_latch(Some(Duration::from_millis(100))) {}
     BackgroundWorker::transaction(|| {
-<<<<<<< HEAD
-        Spi::execute(|mut c| {
-=======
-        Spi::connect(|c| {
->>>>>>> 71d8ea05
+        Spi::connect(|mut c| {
             c.update(
                 "INSERT INTO tests.bgworker_test_return VALUES ($1)",
                 None,
