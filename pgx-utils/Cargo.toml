--- conflicted
+++ resolved
@@ -32,8 +32,4 @@
 tracing-error = "0.2.0"
 tracing-subscriber = { version = "0.3.5", features = [ "env-filter" ] }
 libloading = "0.7.2"
-<<<<<<< HEAD
-clap = { version = "3.0.6", features = [ "env", "suggestions", "cargo", "derive" ] }
-=======
-clap = { version = "3.0.5", features = [ "env", "suggestions", "cargo", "derive" ] }
->>>>>>> c3d25500
+clap = { version = "3.0.6", features = [ "env", "suggestions", "cargo", "derive" ] }