{
  description = "Postgres extensions in Rust.";

  inputs = {
    nixpkgs.url = "github:NixOS/nixpkgs/nixpkgs-unstable";
    rust-overlay.url = "github:oxalica/rust-overlay";
    rust-overlay.inputs.nixpkgs.follows = "nixpkgs";
    naersk.url = "github:nix-community/naersk";
<<<<<<< HEAD
    naersk.inputs.nixpkgs.follows = "nixpkgs";
=======
    nixpkgs.url = "nixpkgs";
>>>>>>> b5068379
  };

  outputs = { self, nixpkgs, rust-overlay, naersk }:
    let
      supportedSystems = [ "x86_64-linux" "aarch64-linux" "x86_64-darwin" "aarch64-darwin" ];
      forAllSystems = f: nixpkgs.lib.genAttrs supportedSystems (system: f system);
    in
    {
      defaultPackage = forAllSystems (system: (import nixpkgs {
        inherit system;
        overlays = [
          self.overlay
          rust-overlay.overlay
          (self: super:
            {
              rustc = self.rust-bin.stable.latest.rustc;
              cargo = self.rust-bin.stable.latest.cargo;
              rustdoc = self.rust-bin.stable.latest.rustdoc;
            }
          )
        ];
      }).cargo-pgx);

      packages = forAllSystems (system:
        let
          pkgs = import nixpkgs {
            inherit system;
            overlays = [
              self.overlay
              rust-overlay.overlay
              (self: super:
                {
                  rustc = self.rust-bin.stable.latest.rustc;
                  cargo = self.rust-bin.stable.latest.cargo;
                  rustdoc = self.rust-bin.stable.latest.rustdoc;
                }
              )
            ];
          };
        in
        {
          inherit (pkgs) cargo-pgx;
        });

      overlay = final: prev: {
        cargo-pgx = final.callPackage ./cargo-pgx { inherit naersk; };
      };

      devShell = forAllSystems (system:
        let
          pkgs = import nixpkgs {
            inherit system;
            overlays = [
              self.overlay
              rust-overlay.overlay
              (self: super:
                {
                  rustc = self.rust-bin.stable.latest.rustc;
                  cargo = self.rust-bin.stable.latest.cargo;
                  rustdoc = self.rust-bin.stable.latest.rustdoc;
                }
              )
            ];
          };
        in
        pkgs.mkShell {
          inputsFrom = with pkgs; [
            postgresql_10
            postgresql_11
            postgresql_12
            postgresql_13
            postgresql_14
          ];
          buildInputs = with pkgs; [
            rustfmt
            nixpkgs-fmt
            cargo-pgx
            rust-bin.stable.latest.minimal
            rust-bin.stable.latest.rustfmt
            rust-bin.stable.latest.clippy
            postgresql
            libiconv
            pkg-config
          ];
          LIBCLANG_PATH = "${pkgs.llvmPackages.libclang.lib}/lib";
          PGX_PG_SYS_SKIP_BINDING_REWRITE = "1";
        });

      checks = forAllSystems (system:
        let
          pkgs = import nixpkgs {
            inherit system;
            overlays = [
              self.overlay
              rust-overlay.overlay
              (self: super:
                {
                  rustc = self.rust-bin.stable.latest.rustc;
                  cargo = self.rust-bin.stable.latest.cargo;
                  rustdoc = self.rust-bin.stable.latest.rustdoc;
                }
              )
            ];
          };
        in
        {
          format = pkgs.runCommand "check-format"
            {
              buildInputs = with pkgs; [ rustfmt cargo ];
            } ''
            ${pkgs.rustfmt}/bin/cargo-fmt fmt --manifest-path ${./.}/Cargo.toml -- --check
            ${pkgs.nixpkgs-fmt}/bin/nixpkgs-fmt --check ${./.}
            touch $out # it worked!
          '';
          pkgs-cargo-pgx = pkgs.cargo-pgx.out;
        });

      defaultTemplate = self.templates.default;
      templates = {
        default = {
          path = ./nix/templates/default;
          description = "A basic PGX extension";
        };
      };
    };
}<|MERGE_RESOLUTION|>--- conflicted
+++ resolved
@@ -2,15 +2,11 @@
   description = "Postgres extensions in Rust.";
 
   inputs = {
-    nixpkgs.url = "github:NixOS/nixpkgs/nixpkgs-unstable";
+    nixpkgs.url = "nixpkgs";
     rust-overlay.url = "github:oxalica/rust-overlay";
     rust-overlay.inputs.nixpkgs.follows = "nixpkgs";
     naersk.url = "github:nix-community/naersk";
-<<<<<<< HEAD
     naersk.inputs.nixpkgs.follows = "nixpkgs";
-=======
-    nixpkgs.url = "nixpkgs";
->>>>>>> b5068379
   };
 
   outputs = { self, nixpkgs, rust-overlay, naersk }:
