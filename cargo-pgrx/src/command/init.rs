--- conflicted
+++ resolved
@@ -16,11 +16,7 @@
 use pgrx_pg_config::{
     get_c_locale_flags, prefix_path, ConfigToml, PgConfig, PgConfigSelector, Pgrx, PgrxHomeError,
 };
-<<<<<<< HEAD
-=======
-use rayon::prelude::*;
 use tar::Archive;
->>>>>>> 86e318ad
 
 use std::collections::HashMap;
 use std::fs::File;
@@ -270,7 +266,6 @@
     make_install_postgres(pg_config, &pgdir, init) // returns a new PgConfig object
 }
 
-<<<<<<< HEAD
 fn untar(
     bytes: &[u8],
     pgrxdir: &PathBuf,
@@ -279,15 +274,9 @@
 ) -> eyre::Result<PathBuf> {
     let _token = init.jobserver.get().unwrap().acquire().unwrap();
 
-    let mut pgdir = pgrxdir.clone();
-    pgdir.push(&pg_config.version()?);
-    if pgdir.exists() {
-=======
-fn untar(bytes: &[u8], pgrxdir: &PathBuf, pg_config: &PgConfig) -> eyre::Result<PathBuf> {
     let mut unpackdir = pgrxdir.clone();
     unpackdir.push(&format!("{}_unpack", pg_config.version()?));
     if unpackdir.exists() {
->>>>>>> 86e318ad
         // delete everything at this path if it already exists
         println!("{} {}", "     Removing".bold().green(), unpackdir.display());
         std::fs::remove_dir_all(&unpackdir)?;
