#LICENSE Portions Copyright 2019-2021 ZomboDB, LLC.
#LICENSE
#LICENSE Portions Copyright 2021-2023 Technology Concepts & Design, Inc.
#LICENSE
#LICENSE Portions Copyright 2023-2023 PgCentral Foundation, Inc. <contact@pgcentral.org>
#LICENSE
#LICENSE All rights reserved.
#LICENSE
#LICENSE Use of this source code is governed by the MIT license that can be found in the LICENSE file.
 
[package]
name = "cargo-pgrx"
version = "0.11.0"
authors = ["PgCentral Foundation, Inc. <contact@pgcentral.org>"]
license = "MIT"
description = "Cargo subcommand for 'pgrx' to make Postgres extension development easy"
homepage = "https://github.com/pgcentralfoundation/pgrx/"
repository = "https://github.com/pgcentralfoundation/pgrx/"
documentation = "https://docs.rs/cargo-pgrx"
categories = ["development-tools::cargo-plugins", "command-line-utilities", "database"]
keywords = ["database", "postgres", "postgresql", "extension"]
readme = "README.md"
exclude = [ "*.png" ]
edition = "2021"

[dependencies]
atty = "0.2.14"
cargo_metadata = "0.17.0"
cargo_toml = "0.16.3"
clap = { version = "4.4.2", features = [ "env", "suggestions", "cargo", "derive", "wrap_help" ] }
clap-cargo = { version = "0.11.0", features = [ "cargo_metadata" ] }
semver = "1.0.20"
owo-colors = { version = "3.5.0", features = [ "supports-colors" ] }
env_proxy = "0.4.1"
pgrx-pg-config = { path = "../pgrx-pg-config", version = "=0.11.0" }
pgrx-sql-entity-graph = { path = "../pgrx-sql-entity-graph", version = "=0.11.0" }
prettyplease = "0.2.15"
proc-macro2 = { version = "1.0.69", features = [ "span-locations" ] }
quote = "1.0.33"
regex = "1.10.0"
ureq = "2.8.0"
url = "2.4.1"
serde = { version = "1.0", features = [ "derive" ] }
serde_derive = "1.0"
serde-xml-rs = "0.6.0"
syn = { version = "2.0.18", features = [ "extra-traits", "full", "fold", "parsing" ] }
unescape = "0.1.0"
fork = "0.1.22"
libloading = "0.8.1"
object = "0.32.1"
once_cell = "1.18.0"
eyre = "0.6.8"
color-eyre = "0.6.2"
tracing = "0.1"
tracing-error = "0.2.0"
tracing-subscriber = { version = "0.3.17", features = [ "env-filter" ] }
flate2 = { version = "1.0.27", default-features = false, features = ["rust_backend"] }
tempfile = "3.8.0"
nix = { version = "0.27", default-features = false, features = ["user"] }
toml = "0.8.2"
<<<<<<< HEAD
jobslot = "0.2.12"
=======
bzip2 = "0.4.4"
tar = "0.4.40"
>>>>>>> 86e318ad

[features]
default = ["ureq/native-tls"]
rustls = ["ureq/tls"]<|MERGE_RESOLUTION|>--- conflicted
+++ resolved
@@ -58,12 +58,9 @@
 tempfile = "3.8.0"
 nix = { version = "0.27", default-features = false, features = ["user"] }
 toml = "0.8.2"
-<<<<<<< HEAD
 jobslot = "0.2.12"
-=======
 bzip2 = "0.4.4"
 tar = "0.4.40"
->>>>>>> 86e318ad
 
 [features]
 default = ["ureq/native-tls"]
