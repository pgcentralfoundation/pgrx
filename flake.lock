--- conflicted
+++ resolved
@@ -37,12 +37,11 @@
     },
     "nixpkgs": {
       "locked": {
-<<<<<<< HEAD
-        "lastModified": 1637539980,
-        "narHash": "sha256-bIfyK7w+uRJS7rTk4hX092FVzZJnE/pA6PvbE+ko/YE=",
+        "lastModified": 1639566195,
+        "narHash": "sha256-ZnTBGSV6bTwopdDibmsBaAkedmTZC/rOgwQzOGcOD+s=",
         "owner": "NixOS",
         "repo": "nixpkgs",
-        "rev": "3ea855adcb3eb41eef1c3f742501f65f93d896ca",
+        "rev": "3c52ea8c9216a0d5b7a7b4d74a9d2e858b06df5c",
         "type": "github"
       },
       "original": {
@@ -65,36 +64,17 @@
         ]
       },
       "locked": {
-        "lastModified": 1637536263,
-        "narHash": "sha256-eqBB4FpHVaMznAejIYQ1eZoUNR+VLEDk1dVOA1mtsL4=",
+        "lastModified": 1639534642,
+        "narHash": "sha256-Id6MajrGvH3WO1IP36oGQ82GLS/1T63nE12ZfTSsUdU=",
         "owner": "oxalica",
         "repo": "rust-overlay",
-        "rev": "be4045a65d3c95dd1a2e4aa7f8044c5cdca2e79d",
+        "rev": "712446b06015f7f51e60a440949357c6f18ea25f",
         "type": "github"
       },
       "original": {
         "owner": "oxalica",
         "repo": "rust-overlay",
         "type": "github"
-=======
-        "lastModified": 1637186689,
-        "narHash": "sha256-NU7BhgnwA/3ibmCeSzFK6xGi+Bari9mPfn+4cBmyEjw=",
-        "owner": "NixOS",
-        "repo": "nixpkgs",
-        "rev": "7fad01d9d5a3f82081c00fb57918d64145dc904c",
-        "type": "github"
-      },
-      "original": {
-        "id": "nixpkgs",
-        "ref": "nixpkgs-unstable",
-        "type": "indirect"
-      }
-    },
-    "root": {
-      "inputs": {
-        "naersk": "naersk",
-        "nixpkgs": "nixpkgs"
->>>>>>> 63f5e6e1
       }
     }
   },
