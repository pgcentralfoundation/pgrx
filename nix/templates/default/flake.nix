{
  description = "A PostgreSQL extension built by pgx.";

  inputs = {
    nixpkgs.url = "nixpkgs";
    rust-overlay.url = "github:oxalica/rust-overlay";
    rust-overlay.inputs.nixpkgs.follows = "nixpkgs";
    naersk.url = "github:nix-community/naersk";
    naersk.inputs.nixpkgs.follows = "nixpkgs";
<<<<<<< HEAD
    pgx.url = "github:zombodb/pgx/use-oxalica-rust";
=======
    pgx.url = "github:zombodb/pgx/develop";
>>>>>>> 63f5e6e1
    pgx.inputs.nixpkgs.follows = "nixpkgs";
    pgx.inputs.naersk.follows = "naersk";
  };

  outputs = { self, nixpkgs, rust-overlay, naersk, pgx }:
    let
      cargoToml = (builtins.fromTOML (builtins.readFile ./Cargo.toml));
      supportedSystems = [ "x86_64-linux" "aarch64-linux" "x86_64-darwin" "aarch64-darwin" ];
      forAllSystems = f: nixpkgs.lib.genAttrs supportedSystems (system: f system);
    in
    {
      inherit (pgx) devShell;

      defaultPackage = forAllSystems (system: (import nixpkgs {
        inherit system;
        overlays = [ pgx.overlay self.overlay ];
      })."${cargoToml.package.name}");

      packages = forAllSystems (system:
        let
          pkgs = import nixpkgs {
            inherit system;
            overlays = [
              self.overlay
              pgx.overlay
              rust-overlay.overlay
              (self: super:
                {
                  rustc = self.rust-bin.stable.latest.rustc;
                  cargo = self.rust-bin.stable.latest.cargo;
                }
              )
            ];
          };
        in
        {
          "${cargoToml.package.name}" = pkgs."${cargoToml.package.name}";
          "${cargoToml.package.name}_10" = pkgs."${cargoToml.package.name}_10";
          "${cargoToml.package.name}_11" = pkgs."${cargoToml.package.name}_11";
          "${cargoToml.package.name}_12" = pkgs."${cargoToml.package.name}_12";
          "${cargoToml.package.name}_13" = pkgs."${cargoToml.package.name}_13";
          "${cargoToml.package.name}_14" = pkgs."${cargoToml.package.name}_14";

          "${cargoToml.package.name}_all" = pkgs.runCommandNoCC "allVersions" { } ''
            mkdir -p $out
            cp -r ${pkgs."${cargoToml.package.name}_10"} $out/${cargoToml.package.name}_10
            cp -r ${pkgs."${cargoToml.package.name}_11"} $out/${cargoToml.package.name}_11
            cp -r ${pkgs."${cargoToml.package.name}_12"} $out/${cargoToml.package.name}_12
            cp -r ${pkgs."${cargoToml.package.name}_13"} $out/${cargoToml.package.name}_13
            cp -r ${pkgs."${cargoToml.package.name}_14"} $out/${cargoToml.package.name}_14
          '';
        });

      overlay = final: prev: {
        "${cargoToml.package.name}" = final.callPackage ./. { inherit naersk; };
        "${cargoToml.package.name}_10" = final.callPackage ./. { pgxPostgresVersion = 10; inherit naersk; };
        "${cargoToml.package.name}_11" = final.callPackage ./. { pgxPostgresVersion = 11; inherit naersk; };
        "${cargoToml.package.name}_12" = final.callPackage ./. { pgxPostgresVersion = 12; inherit naersk; };
        "${cargoToml.package.name}_13" = final.callPackage ./. { pgxPostgresVersion = 13; inherit naersk; };
        "${cargoToml.package.name}_14" = final.callPackage ./. { pgxPostgresVersion = 14; inherit naersk; };
      };

      nixosModule = { config, pkgs, lib, ... }:
        let
          cfg = config.services.postgresql."${cargoToml.package.name}";
        in
        with lib;
        {
          options = {
            services.postgresql."${cargoToml.package.name}".enable = mkEnableOption "Enable ${cargoToml.package.name}.";
          };
          config = mkIf cfg.enable {
            nixpkgs.overlays = [ self.overlay pgx.overlay ];
            services.postgresql.extraPlugins = with pkgs; [
              "${cargoToml.package.name}"
            ];
          };
        };

      checks = forAllSystems (system:
        let
          pkgs = import nixpkgs {
            inherit system;
            overlays = [
              self.overlay
              pgx.overlay
              rust-overlay.overlay
              (self: super:
                {
                  rustc = self.rust-bin.stable.latest.rustc;
                  cargo = self.rust-bin.stable.latest.cargo;
                }
              )
            ];
          };
        in
        {
          format = pkgs.runCommand "check-format"
            {
              buildInputs = with pkgs; [ rustfmt cargo ];
            } ''
            ${pkgs.rustfmt}/bin/cargo-fmt fmt --manifest-path ${./.}/Cargo.toml -- --check
            ${pkgs.nixpkgs-fmt}/bin/nixpkgs-fmt --check ${./.}
            touch $out # it worked!
          '';
          # audit = pkgs.runCommand "audit" { } ''
          #   HOME=$out
          #   ${pkgs.cargo-audit}/bin/cargo-audit audit --no-fetch
          #   # it worked!
          # '';
          "${cargoToml.package.name}" = pkgs."${cargoToml.package.name}";
          "${cargoToml.package.name}_10" = pkgs."${cargoToml.package.name}_10";
          "${cargoToml.package.name}_11" = pkgs."${cargoToml.package.name}_11";
          "${cargoToml.package.name}_12" = pkgs."${cargoToml.package.name}_12";
          "${cargoToml.package.name}_13" = pkgs."${cargoToml.package.name}_13";
          "${cargoToml.package.name}_14" = pkgs."${cargoToml.package.name}_14";
        });
    };
}<|MERGE_RESOLUTION|>--- conflicted
+++ resolved
@@ -7,11 +7,7 @@
     rust-overlay.inputs.nixpkgs.follows = "nixpkgs";
     naersk.url = "github:nix-community/naersk";
     naersk.inputs.nixpkgs.follows = "nixpkgs";
-<<<<<<< HEAD
     pgx.url = "github:zombodb/pgx/use-oxalica-rust";
-=======
-    pgx.url = "github:zombodb/pgx/develop";
->>>>>>> 63f5e6e1
     pgx.inputs.nixpkgs.follows = "nixpkgs";
     pgx.inputs.naersk.follows = "naersk";
   };
