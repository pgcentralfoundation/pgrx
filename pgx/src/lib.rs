// Copyright 2020 ZomboDB, LLC <zombodb@gmail.com>. All rights reserved. Use of this source code is
// governed by the MIT license that can be found in the LICENSE file.

//! `pgx` is a framework for creating Postgres extensions in 100% Rust
//!
//! ## Example
//!
//! ```rust
//! use pgx::*;
//!
//! // Convert the input string to lowercase and return
//! #[pg_extern]
//! fn my_to_lowercase(input: &'static str) -> String {
//!     input.to_lowercase()
//! }
//!
//! ```
#![allow(clippy::missing_safety_doc)]
#![allow(clippy::cast_ptr_alignment)]
extern crate pgx_macros;

extern crate num_traits;

#[macro_use]
extern crate bitflags;

// expose our various derive macros
pub use pgx_macros::*;

pub mod aggregate;
pub mod callbacks;
pub mod datum;
pub mod enum_helper;
pub mod fcinfo;
pub mod guc;
pub mod hooks;
pub mod htup;
pub mod inoutfuncs;
pub mod itemptr;
pub mod list;
#[macro_use]
pub mod log;
pub mod atomics;
pub mod bgworkers;
pub mod lwlock;
pub mod memcxt;
pub mod misc;
pub mod namespace;
pub mod nodes;
pub mod pgbox;
pub mod rel;
pub mod shmem;
pub mod spi;
pub mod stringinfo;
pub mod trigger_support;
pub mod tupdesc;
pub mod varlena;
pub mod wrappers;
pub mod xid;

#[doc(hidden)]
pub use once_cell;

pub use aggregate::*;
pub use atomics::*;
pub use callbacks::*;
use datum::sql_entity_graph::{RustSourceOnlySqlMapping, RustSqlMapping};
pub use datum::*;
pub use enum_helper::*;
pub use fcinfo::*;
pub use guc::*;
pub use hooks::*;
pub use htup::*;
pub use inoutfuncs::*;
pub use itemptr::*;
pub use list::*;
pub use log::*;
pub use lwlock::*;
pub use memcxt::*;
pub use namespace::*;
pub use nodes::*;
pub use pgbox::*;
pub use rel::*;
pub use shmem::*;
pub use spi::*;
pub use stringinfo::*;
pub use trigger_support::*;
pub use tupdesc::*;
pub use varlena::*;
pub use wrappers::*;
pub use xid::*;

pub use pgx_pg_sys as pg_sys; // the module only, not its contents
pub use pgx_pg_sys::submodules::*;
pub use pgx_pg_sys::PgBuiltInOids; // reexport this so it looks like it comes from here

pub use cstr_core;

use core::any::TypeId;
use once_cell::sync::Lazy;
use std::collections::HashSet;

macro_rules! map_source_only {
    ($map:ident, $rust:ty, $sql:expr) => {{
        let ty = stringify!($rust).to_string().replace(" ", "");
        assert_eq!(
            $map.insert(RustSourceOnlySqlMapping::new(ty.clone(), $sql.to_string(),)),
            true,
            "Cannot map {} twice",
            ty
        );

        let ty = stringify!(Option<$rust>).to_string().replace(" ", "");
        assert_eq!(
            $map.insert(RustSourceOnlySqlMapping::new(ty.clone(), $sql.to_string(),)),
            true,
            "Cannot map {} twice",
            ty
        );

        let ty = stringify!(Vec<$rust>).to_string().replace(" ", "");
        assert_eq!(
            $map.insert(RustSourceOnlySqlMapping::new(
                ty.clone(),
                format!("{}[]", $sql),
            )),
            true,
            "Cannot map {} twice",
            ty
        );

        let ty = stringify!(Array<$rust>).to_string().replace(" ", "");
        assert_eq!(
            $map.insert(RustSourceOnlySqlMapping::new(
                ty.clone(),
                format!("{}[]", $sql),
            )),
            true,
            "Cannot map {} twice",
            ty
        );
    }};
}

pub static DEFAULT_SOURCE_ONLY_SQL_MAPPING: Lazy<HashSet<RustSourceOnlySqlMapping>> =
    Lazy::new(|| {
        let mut m = HashSet::new();

        map_source_only!(m, pg_sys::Oid, "Oid");
        map_source_only!(m, pg_sys::TimestampTz, "timestamp with time zone");

        m
    });

macro_rules! map_type {
    ($map:ident, $rust:ty, $sql:expr) => {{
        <$rust as WithTypeIds>::register_with_refs(&mut $map, $sql.to_string());
        WithSizedTypeIds::<$rust>::register_sized_with_refs(&mut $map, $sql.to_string());
        WithArrayTypeIds::<$rust>::register_array_with_refs(&mut $map, $sql.to_string());
        WithVarlenaTypeIds::<$rust>::register_varlena_with_refs(&mut $map, $sql.to_string());
    }};
}

/// The default lookup for [`TypeId`]s to both Rust and SQL types via a [`RustSqlMapping`].
///
/// This only contains types known to [`pgx`](crate), so it will not include types defined by things
/// like [`derive@PostgresType`] in the local extension.
pub static DEFAULT_TYPEID_SQL_MAPPING: Lazy<HashSet<RustSqlMapping>> = Lazy::new(|| {
    let mut m = HashSet::new();

    // `str` isn't sized, so we can't lean on the macro.
    <str as WithTypeIds>::register(&mut m, "text".to_string());
    map_type!(m, &str, "text");

    // Bytea is a special case, notice how it has no `bytea[]`.
    m.insert(RustSqlMapping {
        sql: String::from("bytea"),
        id: TypeId::of::<&[u8]>(),
        rust: core::any::type_name::<&[u8]>().to_string(),
    });
    m.insert(RustSqlMapping {
        sql: String::from("bytea"),
        id: TypeId::of::<Option<&[u8]>>(),
        rust: core::any::type_name::<Option<&[u8]>>().to_string(),
    });
    m.insert(RustSqlMapping {
        sql: String::from("bytea"),
        id: TypeId::of::<Vec<u8>>(),
        rust: core::any::type_name::<Vec<u8>>().to_string(),
    });
    m.insert(RustSqlMapping {
        sql: String::from("bytea"),
        id: TypeId::of::<Option<Vec<u8>>>(),
        rust: core::any::type_name::<Option<Vec<u8>>>().to_string(),
    });

    map_type!(m, String, "text");
    map_type!(m, &std::ffi::CStr, "cstring");
    map_type!(m, &crate::cstr_core::CStr, "cstring");
    map_type!(m, (), "void");
    map_type!(m, i8, "\"char\"");
    map_type!(m, i16, "smallint");
    map_type!(m, i32, "integer");
    map_type!(m, i64, "bigint");
    map_type!(m, bool, "bool");
    map_type!(m, char, "varchar");
    map_type!(m, f32, "real");
    map_type!(m, f64, "double precision");
    map_type!(m, datum::JsonB, "jsonb");
    map_type!(m, datum::Json, "json");
    map_type!(m, pgx_pg_sys::ItemPointerData, "tid");
    map_type!(m, pgx_pg_sys::Point, "point");
    map_type!(m, pgx_pg_sys::BOX, "box");
    map_type!(m, Date, "date");
    map_type!(m, Time, "time");
    map_type!(m, TimeWithTimeZone, "time with time zone");
    map_type!(m, Timestamp, "timestamp");
    map_type!(m, TimestampWithTimeZone, "timestamp with time zone");
    map_type!(m, pgx_pg_sys::PlannerInfo, "internal");
    map_type!(m, datum::Internal, "internal");
    map_type!(m, pgbox::PgBox<pgx_pg_sys::IndexAmRoutine>, "internal");
    map_type!(m, rel::PgRelation, "regclass");
    map_type!(m, datum::Numeric, "numeric");
    map_type!(m, datum::AnyElement, "anyelement");
    map_type!(m, datum::AnyArray, "anyarray");
    map_type!(m, datum::Inet, "inet");
    map_type!(m, datum::Uuid, "uuid");

    m
});

/// A macro for marking a library compatible with [`pgx`][crate].
///
/// <div class="example-wrap" style="display:inline-block">
/// <pre class="ignore" style="white-space:normal;font:inherit;">
///
/// **Note**: Every [`pgx`][crate] extension **must** have this macro called at top level (usually `src/lib.rs`) to be valid.
///
/// </pre></div>
///
/// This calls both [`pg_magic_func!()`](pg_magic_func) and [`pg_sql_graph_magic!()`](pg_sql_graph_magic).
#[macro_export]
macro_rules! pg_module_magic {
    () => {
        $crate::pg_magic_func!();
        $crate::pg_sql_graph_magic!();
    };
}

/// Create the `Pg_magic_func` required by PGX in extensions.
///
/// <div class="example-wrap" style="display:inline-block">
/// <pre class="ignore" style="white-space:normal;font:inherit;">
///
/// **Note**: Generally [`pg_module_magic`] is preferred, and results in this macro being called.
/// This macro should only be directly called in advanced use cases.
///
/// </pre></div>
///
/// Creates a “magic block” that describes the capabilities of the extension to
/// Postgres at runtime. From the [Dynamic Loading] section of the upstream documentation:
///
/// > To ensure that a dynamically loaded object file is not loaded into an incompatible
/// > server, PostgreSQL checks that the file contains a “magic block” with the appropriate
/// > contents. This allows the server to detect obvious incompatibilities, such as code
/// > compiled for a different major version of PostgreSQL. To include a magic block,
/// > write this in one (and only one) of the module source files, after having included
/// > the header `fmgr.h`:
/// >
/// > ```c
/// > PG_MODULE_MAGIC;
/// > ```
///
/// ## Acknowledgements
///
/// This macro was initially inspired from the `pg_module` macro by [Daniel Fagnan]
/// and expanded by [Benjamin Fry].
///
/// [Benjamin Fry]: https://github.com/bluejekyll/pg-extend-rs
/// [Daniel Fagnan]: https://github.com/thehydroimpulse/postgres-extension.rs
/// [Dynamic Loading]: https://www.postgresql.org/docs/current/xfunc-c.html#XFUNC-C-DYNLOAD
#[macro_export]
macro_rules! pg_magic_func {
    () => {
        #[no_mangle]
        #[allow(non_snake_case)]
        #[allow(unused)]
        #[link_name = "Pg_magic_func"]
        pub extern "C" fn Pg_magic_func() -> &'static pgx::pg_sys::Pg_magic_struct {
            use core::mem::size_of;
            use pgx;

            #[cfg(any(feature = "pg10", feature = "pg11", feature = "pg12"))]
            const MY_MAGIC: pgx::pg_sys::Pg_magic_struct = pgx::pg_sys::Pg_magic_struct {
                len: size_of::<pgx::pg_sys::Pg_magic_struct>() as i32,
                version: pgx::pg_sys::PG_VERSION_NUM as i32 / 100,
                funcmaxargs: pgx::pg_sys::FUNC_MAX_ARGS as i32,
                indexmaxkeys: pgx::pg_sys::INDEX_MAX_KEYS as i32,
                namedatalen: pgx::pg_sys::NAMEDATALEN as i32,
                float4byval: pgx::pg_sys::USE_FLOAT4_BYVAL as i32,
                float8byval: pgx::pg_sys::USE_FLOAT8_BYVAL as i32,
            };

            #[cfg(any(feature = "pg13", feature = "pg14"))]
            const MY_MAGIC: pgx::pg_sys::Pg_magic_struct = pgx::pg_sys::Pg_magic_struct {
                len: size_of::<pgx::pg_sys::Pg_magic_struct>() as i32,
                version: pgx::pg_sys::PG_VERSION_NUM as i32 / 100,
                funcmaxargs: pgx::pg_sys::FUNC_MAX_ARGS as i32,
                indexmaxkeys: pgx::pg_sys::INDEX_MAX_KEYS as i32,
                namedatalen: pgx::pg_sys::NAMEDATALEN as i32,
                float8byval: pgx::pg_sys::USE_FLOAT8_BYVAL as i32,
            };

            // go ahead and register our panic handler since Postgres
            // calls this function first
            pgx::initialize();

            // return the magic
            &MY_MAGIC
        }
    };
}

/// Create neccessary extension-local internal marker for use with SQL generation.
///
/// <div class="example-wrap" style="display:inline-block">
/// <pre class="ignore" style="white-space:normal;font:inherit;">
///
/// **Note**: Generally [`pg_module_magic`] is preferred, and results in this macro being called.
/// This macro should only be directly called in advanced use cases.
///
/// </pre></div>
#[macro_export]
macro_rules! pg_sql_graph_magic {
    () => {
        // A marker which must exist in the root of the extension.
        #[no_mangle]
        pub extern "C" fn __pgx_marker() -> pgx::datum::sql_entity_graph::reexports::eyre::Result<
            pgx::datum::sql_entity_graph::ControlFile,
        > {
            use core::convert::TryFrom;
            use pgx::datum::sql_entity_graph::reexports::eyre::WrapErr;
<<<<<<< HEAD
            use std::convert::TryFrom;
            let package_version = env!("CARGO_PKG_VERSION");
=======
>>>>>>> 43f2f109
            let context = include_str!(concat!(
                env!("CARGO_MANIFEST_DIR"),
                "/",
                env!("CARGO_CRATE_NAME"),
                ".control"
            ))
            .replace("@CARGO_VERSION@", package_version);
            let control_file =
                pgx::datum::sql_entity_graph::ControlFile::try_from(context.as_str())
                    .wrap_err_with(|| "Could not parse control file, is it valid?")?;
            Ok(control_file)
        }
    };
}

/// Create the default SQL generator code.
///
/// Accepts a single argument, which should be the crate name.
///
/// ```ignore
/// // src/bin/sql-generator.rs
/// pg_binary_magic!(crate_name);
/// ```
///
/// This creates a binary that:
///  * Has [`tracing`](pgx_utils::sql_entity_graph::reexports::tracing) and [`color_eyre`](`pgx_utils::sql_entity_graph::reexports::color_eyre`) set up.
///  * Supports [`EnvFilter`](pgx_utils::sql_entity_graph::reexports::tracing_subscriber::EnvFilter) log level configuration.
///  * Accepts `--sql path` and `--dot path` args, as well as a list of symbols.
///    These symbols are the `__pgx_internals` prefixed ones which `cargo pgx schema` detects.
///
/// Using different SQL generator code should be considered an advanced use case, and not
/// recommended.
///
/// <div class="example-wrap" style="display:inline-block">
/// <pre class="ignore" style="white-space:normal;font:inherit;">
///
/// **Note**: `cargo pgx schema` or similar commands will automatically scaffold your
/// `src/bin/sql-generator.rs` with this if it's not already present.
///
/// </pre></div>
#[macro_export]
macro_rules! pg_binary_magic {
    ($($prelude:ident)::*) => {
        fn main() -> pgx::datum::sql_entity_graph::reexports::color_eyre::Result<()> {
            use pgx::datum::sql_entity_graph::{
                reexports::{
                    tracing_error::ErrorLayer,
                    tracing,
                    tracing_subscriber::{self, util::SubscriberInitExt, layer::SubscriberExt, EnvFilter},
                    color_eyre,
                    libloading,
                    clap,
                },
                PgxSql, SqlGraphEntity,
            };
            pub use $($prelude :: )*__pgx_marker;
            use std::path::PathBuf;
            use clap::Parser;

            #[derive(clap::Parser, Debug)]
            #[clap(
                version,
                author,
                about,
            )]
            struct SqlGenerator {
                /// A path to output a produced SQL file (default is `sql/$EXTNAME-$VERSION.sql`)
                #[clap(
                    long,
                    short,
                    parse(from_os_str),
                    env = "PGX_SQL_SQL",
                )]
                sql: Option<PathBuf>,
                /// A path to output a produced GraphViz DOT file
                #[clap(
                    long,
                    short,
                    parse(from_os_str),
                    env = "PGX_SQL_DOT",
                )]
                dot: Option<PathBuf>,
                /// A path to output a produced GraphViz DOT file
                #[clap(
                    env = "PGX_SQL_ENTITY_SYMBOLS",
                )]
                symbols: Vec<String>,
                /// Enable info logs, -vv for debug, -vvv for trace
                #[clap(short = 'v', long, parse(from_occurrences), global = true)]
                verbose: usize,
            }

            let sql_generator_cli = SqlGenerator::parse();

            // Initialize tracing with tracing-error, and eyre
            let fmt_layer = tracing_subscriber::fmt::Layer::new()
                .pretty();
            // Unless the user opts in specifically we don't want to impact `cargo-pgx schema` output.
            let filter_layer = match EnvFilter::try_from_default_env() {
                Ok(filter_layer) => filter_layer,
                Err(_) => {
                    let log_level = match sql_generator_cli.verbose {
                        0 => "info",
                        1 => "warn",
                        _ => "trace",
                    };
                    let filter_layer = EnvFilter::new("warn");
                    let filter_layer = filter_layer.add_directive(format!("cargo_pgx={}", log_level).parse()?);
                    let filter_layer = filter_layer.add_directive(format!("pgx={}", log_level).parse()?);
                    let filter_layer = filter_layer.add_directive(format!("pgx_macros={}", log_level).parse()?);
                    let filter_layer = filter_layer.add_directive(format!("pgx_tests={}", log_level).parse()?);
                    let filter_layer = filter_layer.add_directive(format!("pgx_pg_sys={}", log_level).parse()?);
                    let filter_layer = filter_layer.add_directive(format!("pgx_utils={}", log_level).parse()?);
                    filter_layer
                }
            };

            tracing_subscriber::registry()
                .with(filter_layer)
                .with(fmt_layer)
                .with(ErrorLayer::default())
                .init();
            color_eyre::install()?;

            // After 0.2.6 the `cargo-pgx pgx schema` command would pass symbols in comma-separated.
            // This catches that, warns, and handles it.
            let sql_generator_cli = if sql_generator_cli.symbols.len() == 1 && sql_generator_cli.symbols[0].contains(",") {
                tracing::warn!("`pgx` 0.2.7 changed how schema arguments are passed to the `sql-generator`. You are using a post-0.2.7 `pgx` with a 0.2.6 (or earlier) `cargo-pgx`. Please update `cargo-pgx`.");
                let mut sql_generator_cli = sql_generator_cli;
                sql_generator_cli.symbols = sql_generator_cli.symbols[0].split(',').map(String::from).collect();
                sql_generator_cli
            } else if sql_generator_cli.symbols.len() == 1 && sql_generator_cli.symbols[0].contains(" ") {
                // The symbols were passed via env var. (clap 3's API doesn't let us do this automatically it seems?)
                let mut sql_generator_cli = sql_generator_cli;
                sql_generator_cli.symbols = sql_generator_cli.symbols[0].split(' ').map(String::from).collect();
                sql_generator_cli
            } else { sql_generator_cli };

            let path = sql_generator_cli.sql.unwrap_or(concat!(
                "./sql/",
                core::env!("CARGO_PKG_NAME"),
                "--",
                core::env!("CARGO_PKG_VERSION"),
                ".sql"
            ).into());
            let dot = sql_generator_cli.dot;

            let symbols_to_call: Vec<_> = sql_generator_cli.symbols.iter()
                .flat_map(|x| if x.is_empty() {
                    None
                } else {
                    Some(x.to_string())
                }).collect();

            tracing::info!(path = %path.display(), "Collecting {} SQL entities", symbols_to_call.len());
            let mut entities = Vec::default();
            let control_file = __pgx_marker()?; // We *must* use this or the extension might not link in.
            entities.push(SqlGraphEntity::ExtensionRoot(control_file));
            unsafe {
                let lib = libloading::os::unix::Library::this();
                for symbol_to_call in symbols_to_call {
                    let symbol: libloading::os::unix::Symbol<
                        unsafe extern fn() -> SqlGraphEntity
                    > = lib.get(symbol_to_call.as_bytes()).expect(&format!("Couldn't call {:#?}", symbol_to_call));
                    let entity = symbol();
                    entities.push(entity);
                }
            };

            let pgx_sql = PgxSql::build(
                pgx::DEFAULT_TYPEID_SQL_MAPPING.clone().into_iter(),
                pgx::DEFAULT_SOURCE_ONLY_SQL_MAPPING.clone().into_iter(),
                entities.into_iter()).unwrap();

            tracing::info!(path = %path.display(), "Writing SQL");
            pgx_sql.to_file(path)?;
            if let Some(dot_path) = dot {
                tracing::info!(dot = %dot_path.display(), "Writing Graphviz DOT");
                pgx_sql.to_dot(dot_path)?;
            }
            Ok(())
        }
    };
}

/// Initialize the extension with Postgres
///
/// Sets up panic handling with [`register_pg_guard_panic_handler()`] to ensure that a crash within
/// the extension does not adversely affect the entire server process.
///
/// ## Note
///
/// This is called automatically by the [`pg_module_magic!()`] macro and need not be called
/// directly.
#[allow(unused)]
pub fn initialize() {
    register_pg_guard_panic_handler();
}<|MERGE_RESOLUTION|>--- conflicted
+++ resolved
@@ -340,11 +340,7 @@
         > {
             use core::convert::TryFrom;
             use pgx::datum::sql_entity_graph::reexports::eyre::WrapErr;
-<<<<<<< HEAD
-            use std::convert::TryFrom;
             let package_version = env!("CARGO_PKG_VERSION");
-=======
->>>>>>> 43f2f109
             let context = include_str!(concat!(
                 env!("CARGO_MANIFEST_DIR"),
                 "/",
