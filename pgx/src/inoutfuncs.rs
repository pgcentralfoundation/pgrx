// Copyright 2020 ZomboDB, LLC <zombodb@gmail.com>. All rights reserved. Use of this source code is
// governed by the MIT license that can be found in the LICENSE file.

//! Helper trait for the `#[derive(PostgresType)]` proc macro for overriding custom Postgres type
//! input/output functions.
//!
//! The default implementations use `serde_json` to serialize a custom type to human-readable strings,
//! and `serde_cbor` to serialize internally as a `varlena *` for storage on disk.

use crate::*;

pub trait InOutFuncs<'de>: serde::de::Deserialize<'de> + serde::ser::Serialize {
    fn input(input: &'de str) -> std::result::Result<Self, String> {
        match serde_json::from_str(input) {
            Ok(obj) => Ok(obj),
            Err(e) => Err(format!("{}", e)),
        }
    }

    fn output(&self, buffer: &mut StringInfo)
    where
        Self: serde::ser::Serialize,
    {
        serde_json::to_writer(buffer, self).expect("failed to serialize a {} to json")
    }
}

/// Decode am owned Postgres varlena pointer from CBOR into a Rust type instance
pub unsafe fn from_varlena_owned<T: serde::de::DeserializeOwned>(
    varlena: *const pg_sys::varlena,
) -> serde_cbor::Result<T> {
    let varlena = pg_sys::pg_detoast_datum_packed(varlena as *mut pg_sys::varlena);
<<<<<<< HEAD
    let len = varsize_any_exhdr(varlena);
=======
    let len = varsize_any(varlena);
>>>>>>> db0884d0
    let slice = std::slice::from_raw_parts(varlena as *const u8, len);
    let (_, mut data) = slice.split_at(pg_sys::VARHDRSZ);
    serde_cbor::from_reader(&mut data)
}

/// Decode a borrowed Postgres varlena pointer from JSON into a Rust type instance
pub unsafe fn from_varlena_borrowed<'de, T: serde::de::Deserialize<'de>>(
    varlena: *const pg_sys::varlena,
) -> serde_json::Result<T> {
    let varlena = pg_sys::pg_detoast_datum_packed(varlena as *mut pg_sys::varlena);
    let len = varsize_any(varlena);
    let slice = std::slice::from_raw_parts(varlena as *const u8, len);
    let (_, data) = slice.split_at(pg_sys::VARHDRSZ);
    serde_json::from_slice(data)
}

/// Encode a Rust type containing only owned values that is `serde::Serialize` into a Postgres
/// varlena pointer as CBOR
pub fn to_varlena_owned<T: serde::Serialize>(
    data: &T,
) -> serde_cbor::Result<*const pg_sys::varlena> {
    let mut serialized = StringInfo::new();

    serialized.push_bytes(&[0u8; pg_sys::VARHDRSZ]); // reserve space fo the header
    serde_cbor::to_writer(&mut serialized, data)?;

    let size = serialized.len() as usize;
    let varlena = serialized.into_char_ptr();
    unsafe {
        set_varsize(varlena as *mut pg_sys::varlena, size as i32);
    }

    Ok(varlena as *const pg_sys::varlena)
}

/// Encode a Rust type containing at least one borrowed value that is `serde::Serialize` into a Postgres
/// varlena pointer as JSON
pub fn to_varlena_borrowed<T: serde::Serialize>(
    data: &T,
) -> serde_json::Result<*const pg_sys::varlena> {
    let mut serialized = StringInfo::new();

    serialized.push_bytes(&[0u8; pg_sys::VARHDRSZ]); // reserve space fo the header
    serde_json::to_writer(&mut serialized, data)?;

    let size = serialized.len() as usize;
    let varlena = serialized.into_char_ptr();
    unsafe {
        set_varsize(varlena as *mut pg_sys::varlena, size as i32);
    }

    Ok(varlena as *const pg_sys::varlena)
}<|MERGE_RESOLUTION|>--- conflicted
+++ resolved
@@ -30,11 +30,7 @@
     varlena: *const pg_sys::varlena,
 ) -> serde_cbor::Result<T> {
     let varlena = pg_sys::pg_detoast_datum_packed(varlena as *mut pg_sys::varlena);
-<<<<<<< HEAD
-    let len = varsize_any_exhdr(varlena);
-=======
     let len = varsize_any(varlena);
->>>>>>> db0884d0
     let slice = std::slice::from_raw_parts(varlena as *const u8, len);
     let (_, mut data) = slice.split_at(pg_sys::VARHDRSZ);
     serde_cbor::from_reader(&mut data)
