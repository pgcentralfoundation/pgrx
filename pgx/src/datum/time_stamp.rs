--- conflicted
+++ resolved
@@ -7,14 +7,10 @@
 Use of this source code is governed by the MIT license that can be found in the LICENSE file.
 */
 
-<<<<<<< HEAD
 use crate::{pg_sys, FromDatum, FromTimeError, IntoDatum, TimestampWithTimeZone};
-=======
-use crate::{pg_sys, FromDatum, IntoDatum, TimestampConversionError, TimestampWithTimeZone};
 use pgx_utils::sql_entity_graph::metadata::{
     ArgumentError, Returns, ReturnsError, SqlMapping, SqlTranslatable,
 };
->>>>>>> 5f40a521
 use std::ffi::CStr;
 
 #[derive(Debug, PartialEq, Eq, PartialOrd, Ord)]
