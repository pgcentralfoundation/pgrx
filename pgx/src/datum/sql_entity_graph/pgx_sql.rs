--- conflicted
+++ resolved
@@ -1036,7 +1036,6 @@
     externs: &HashMap<PgExternEntity, NodeIndex>,
 ) {
     for (item, &index) in ords {
-<<<<<<< HEAD
         make_schema_connection(
             graph,
             "Ord",
@@ -1055,28 +1054,7 @@
             types,
             enums,
         );
-=======
-        for (schema_item, &schema_index) in schemas {
-            if item.module_path == schema_item.module_path {
-                tracing::debug!(from = ?item.full_path, to = schema_item.module_path, "Adding Ord after Schema edge.");
-                graph.add_edge(schema_index, index, SqlGraphRelationship::RequiredBy);
-                break;
-            }
-        }
-        for (ty_item, &ty_index) in types {
-            if ty_item.id_matches(&item.id) {
-                tracing::debug!(from = ?item.full_path, to = ty_item.full_path, "Adding Ord after Type edge.");
-                graph.add_edge(ty_index, index, SqlGraphRelationship::RequiredBy);
-                break;
-            }
-        }
-        for (ty_item, &ty_index) in enums {
-            if ty_item.id_matches(&item.id) {
-                tracing::debug!(from = ?item.full_path, to = ty_item.full_path, "Adding Ord after Enum edge.");
-                graph.add_edge(ty_index, index, SqlGraphRelationship::RequiredBy);
-                break;
-            }
-        }
+
         for (ty_item, &ty_index) in externs {
             if ty_item.operator.is_some() {
                 tracing::debug!(from = ?item.full_path, to = ty_item.full_path, "Adding Hash after Operator edge.");
@@ -1084,7 +1062,6 @@
                 // NB:  no break here.  We need to be dependent on all externs that are operators
             }
         }
->>>>>>> 7a55e3a3
     }
 }
 
@@ -1132,6 +1109,14 @@
             types,
             enums,
         );
+        
+        for (ty_item, &ty_index) in externs {
+            if ty_item.operator.is_some() {
+                tracing::debug!(from = ?item.full_path, to = ty_item.full_path, "Adding Hash after Operator edge.");
+                graph.add_edge(ty_index, index, SqlGraphRelationship::RequiredBy);
+                // NB:  no break here.  We need to be dependent on all externs that are operators
+            }
+        }
     }
 }
 
@@ -1267,7 +1252,6 @@
                 graph.add_edge(*builtin_index, index, SqlGraphRelationship::RequiredByArg);
             }
         }
-<<<<<<< HEAD
 
         make_extern_connection(
             graph,
@@ -1444,15 +1428,8 @@
             graph.add_edge(ty_index, index, SqlGraphRelationship::RequiredBy);
             found = true;
             break;
-=======
-        for (ty_item, &ty_index) in externs {
-            if ty_item.operator.is_some() {
-                tracing::debug!(from = ?item.full_path, to = ty_item.full_path, "Adding Hash after Operator edge.");
-                graph.add_edge(ty_index, index, SqlGraphRelationship::RequiredBy);
-                // NB:  no break here.  We need to be dependent on all externs that are operators
-            }
->>>>>>> 7a55e3a3
-        }
-    }
+        }
+    }
+
     found
 }