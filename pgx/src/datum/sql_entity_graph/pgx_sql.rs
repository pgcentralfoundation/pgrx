--- conflicted
+++ resolved
@@ -666,15 +666,6 @@
     schemas: &HashMap<SchemaEntity, NodeIndex>,
 ) {
     for (item, &index) in enums {
-<<<<<<< HEAD
-        for (schema_item, &schema_index) in schemas {
-            if item.module_path == schema_item.module_path {
-                tracing::trace!(from = ?item.full_path, to = schema_item.module_path, "Adding Enum after Schema edge");
-                graph.add_edge(schema_index, index, SqlGraphRelationship::RequiredBy);
-                break;
-            }
-        }
-=======
         make_schema_connection(
             graph,
             "Enum",
@@ -683,7 +674,6 @@
             item.module_path,
             schemas,
         );
->>>>>>> 69d7f779
     }
 }
 
@@ -712,15 +702,6 @@
     schemas: &HashMap<SchemaEntity, NodeIndex>,
 ) {
     for (item, &index) in types {
-<<<<<<< HEAD
-        for (schema_item, &schema_index) in schemas {
-            if item.module_path == schema_item.module_path {
-                tracing::debug!(from = ?item.full_path, to = schema_item.module_path, "Adding Type after Schema edge");
-                graph.add_edge(schema_index, index, SqlGraphRelationship::RequiredBy);
-                break;
-            }
-        }
-=======
         make_schema_connection(
             graph,
             "Type",
@@ -729,7 +710,6 @@
             item.module_path,
             schemas,
         );
->>>>>>> 69d7f779
     }
 }
 
@@ -1066,28 +1046,25 @@
     externs: &HashMap<PgExternEntity, NodeIndex>,
 ) {
     for (item, &index) in ords {
-<<<<<<< HEAD
-        for (schema_item, &schema_index) in schemas {
-            if item.module_path == schema_item.module_path {
-                tracing::debug!(from = ?item.full_path, to = schema_item.module_path, "Adding Ord after Schema edge");
-                graph.add_edge(schema_index, index, SqlGraphRelationship::RequiredBy);
-                break;
-            }
-        }
-        for (ty_item, &ty_index) in types {
-            if ty_item.id_matches(&item.id) {
-                tracing::debug!(from = ?item.full_path, to = ty_item.full_path, "Adding Ord after Type edge");
-                graph.add_edge(ty_index, index, SqlGraphRelationship::RequiredBy);
-                break;
-            }
-        }
-        for (ty_item, &ty_index) in enums {
-            if ty_item.id_matches(&item.id) {
-                tracing::debug!(from = ?item.full_path, to = ty_item.full_path, "Adding Ord after Enum edge");
-                graph.add_edge(ty_index, index, SqlGraphRelationship::RequiredBy);
-                break;
-            }
-        }
+        make_schema_connection(
+            graph,
+            "Ord",
+            index,
+            &item.rust_identifier(),
+            item.module_path,
+            schemas,
+        );
+
+        make_type_or_enum_connection(
+            graph,
+            "Ord",
+            index,
+            &item.rust_identifier(),
+            &item.id,
+            types,
+            enums,
+        );
+
         for (extern_item, &extern_index) in externs {
             let fn_matches = |fn_name| item.module_path == extern_item.module_path && extern_item.name == fn_name;
             let cmp_fn_matches = fn_matches(item.cmp_fn_name());
@@ -1099,33 +1076,6 @@
             if cmp_fn_matches || lt_fn_matches || lte_fn_matches || eq_fn_matches || gt_fn_matches || gte_fn_matches {
                 tracing::debug!(from = ?item.full_path, to = extern_item.full_path, "Adding Ord after Extern edge");
                 graph.add_edge(extern_index, index, SqlGraphRelationship::RequiredBy);
-                break;
-=======
-        make_schema_connection(
-            graph,
-            "Ord",
-            index,
-            &item.rust_identifier(),
-            item.module_path,
-            schemas,
-        );
-
-        make_type_or_enum_connection(
-            graph,
-            "Ord",
-            index,
-            &item.rust_identifier(),
-            &item.id,
-            types,
-            enums,
-        );
-
-        for (ty_item, &ty_index) in externs {
-            if ty_item.operator.is_some() {
-                tracing::debug!(from = ?item.full_path, to = ty_item.full_path, "Adding Hash after Operator edge.");
-                graph.add_edge(ty_index, index, SqlGraphRelationship::RequiredBy);
-                // NB:  no break here.  We need to be dependent on all externs that are operators
->>>>>>> 69d7f779
             }
         }
     }
@@ -1159,37 +1109,6 @@
     externs: &HashMap<PgExternEntity, NodeIndex>,
 ) {
     for (item, &index) in hashes {
-<<<<<<< HEAD
-        for (schema_item, &schema_index) in schemas {
-            if item.module_path == schema_item.module_path {
-                tracing::debug!(from = ?item.full_path, to = schema_item.module_path, "Adding Hash after Schema edge");
-                graph.add_edge(schema_index, index, SqlGraphRelationship::RequiredBy);
-                break;
-            }
-        }
-        for (ty_item, &ty_index) in types {
-            if ty_item.id_matches(&item.id) {
-                tracing::debug!(from = ?item.full_path, to = ty_item.full_path, "Adding Hash after Type edge");
-                graph.add_edge(ty_index, index, SqlGraphRelationship::RequiredBy);
-                break;
-            }
-        }
-        for (ty_item, &ty_index) in enums {
-            if ty_item.id_matches(&item.id) {
-                tracing::debug!(from = ?item.full_path, to = ty_item.full_path, "Adding Hash after Enum ");
-                graph.add_edge(ty_index, index, SqlGraphRelationship::RequiredBy);
-                break;
-            }
-        }
-        for (extern_item, &extern_index) in externs {
-            let hash_fn_name = item.fn_name();
-            let hash_fn_matches = item.module_path == extern_item.module_path && extern_item.name == hash_fn_name;
-
-            if hash_fn_matches {
-                tracing::debug!(from = ?item.full_path, to = extern_item.full_path, "Adding Hash after Extern edge");
-                graph.add_edge(extern_index, index, SqlGraphRelationship::RequiredBy);
-                break;
-=======
         make_schema_connection(
             graph,
             "Hash",
@@ -1209,11 +1128,14 @@
             enums,
         );
         
-        for (ty_item, &ty_index) in externs {
-            if ty_item.operator.is_some() {
-                tracing::debug!(from = ?item.full_path, to = ty_item.full_path, "Adding Hash after Operator edge.");
-                graph.add_edge(ty_index, index, SqlGraphRelationship::RequiredBy);
-                // NB:  no break here.  We need to be dependent on all externs that are operators
+        for (extern_item, &extern_index) in externs {
+            let hash_fn_name = item.fn_name();
+            let hash_fn_matches = item.module_path == extern_item.module_path && extern_item.name == hash_fn_name;
+
+            if hash_fn_matches {
+                tracing::debug!(from = ?item.full_path, to = extern_item.full_path, "Adding Hash after Extern edge");
+                graph.add_edge(extern_index, index, SqlGraphRelationship::RequiredBy);
+                break;
             }
         }
     }
@@ -1349,7 +1271,6 @@
                     .expect(&format!("Could not fetch Builtin Type {}.", arg.full_path));
                 tracing::debug!(from = %item.rust_identifier(), to = %arg.full_path, "Adding Aggregate after BuiltIn Type edge");
                 graph.add_edge(*builtin_index, index, SqlGraphRelationship::RequiredByArg);
->>>>>>> 69d7f779
             }
         }
 
