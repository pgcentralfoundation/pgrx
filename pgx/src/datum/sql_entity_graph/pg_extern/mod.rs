mod argument;
mod operator;
mod returning;

use eyre::eyre;

pub use argument::PgExternArgumentEntity;
pub use operator::PgOperatorEntity;
pub use returning::PgExternReturnEntity;

use pgx_utils::ExternArgs;

use super::{SqlGraphEntity, SqlGraphIdentifier, ToSql};
use pgx_utils::sql_entity_graph::SqlDeclared;
use std::cmp::Ordering;

/// The output of a [`Schema`](crate::datum::sql_entity_graph::Schema) from `quote::ToTokens::to_tokens`.
#[derive(Debug, Clone, Hash, PartialEq, Eq)]
pub struct PgExternEntity {
    pub name: &'static str,
    pub unaliased_name: &'static str,
    pub schema: Option<&'static str>,
    pub file: &'static str,
    pub line: u32,
    pub module_path: &'static str,
    pub full_path: &'static str,
    pub extern_attrs: Vec<ExternArgs>,
    pub search_path: Option<Vec<&'static str>>,
    pub fn_args: Vec<PgExternArgumentEntity>,
    pub fn_return: PgExternReturnEntity,
    pub operator: Option<PgOperatorEntity>,
    pub overridden: Option<&'static str>,
}

impl Ord for PgExternEntity {
    fn cmp(&self, other: &Self) -> Ordering {
        self.file
            .cmp(other.file)
            .then_with(|| self.file.cmp(other.file))
    }
}

impl PartialOrd for PgExternEntity {
    fn partial_cmp(&self, other: &Self) -> Option<Ordering> {
        Some(self.cmp(other))
    }
}

impl Into<SqlGraphEntity> for PgExternEntity {
    fn into(self) -> SqlGraphEntity {
        SqlGraphEntity::Function(self)
    }
}

impl SqlGraphIdentifier for PgExternEntity {
    fn dot_identifier(&self) -> String {
        format!("fn {}", self.full_path)
    }
    fn rust_identifier(&self) -> String {
        self.full_path.to_string()
    }

    fn file(&self) -> Option<&'static str> {
        Some(self.file)
    }

    fn line(&self) -> Option<u32> {
        Some(self.line)
    }
}

impl ToSql for PgExternEntity {
    #[tracing::instrument(
        level = "error",
        skip(self, context),
        fields(identifier = %self.rust_identifier()),
    )]
    fn to_sql(&self, context: &super::PgxSql) -> eyre::Result<String> {
        let self_index = context.externs[self];
        let mut extern_attrs = self.extern_attrs.clone();
        // if we already have a STRICT marker we do not need to add it
        let mut strict_upgrade = !extern_attrs.iter().any(|i| i == &ExternArgs::Strict);
        if strict_upgrade {
            for arg in &self.fn_args {
                if arg.is_optional {
                    strict_upgrade = false;
                }
            }
        }

        if strict_upgrade {
            extern_attrs.push(ExternArgs::Strict);
        }

        let fn_sql = format!("\
                                CREATE OR REPLACE FUNCTION {schema}\"{name}\"({arguments}) {returns}\n\
                                {extern_attrs}\
                                {search_path}\
                                LANGUAGE c /* Rust */\n\
                                AS 'MODULE_PATHNAME', '{unaliased_name}_wrapper';\
                            ",
                             schema = self.schema.map(|schema| format!("{}.", schema)).unwrap_or_else(|| context.schema_prefix_for(&self_index)),
                             name = self.name,
                             unaliased_name = self.unaliased_name,
                             arguments = if !self.fn_args.is_empty() {
                                 let mut args = Vec::new();
                                 for (idx, arg) in self.fn_args.iter().enumerate() {
                                     let graph_index = context.graph.neighbors_undirected(self_index).find(|neighbor| match &context.graph[*neighbor] {
                                         SqlGraphEntity::Type(ty) => ty.id_matches(&arg.ty_id),
                                         SqlGraphEntity::Enum(en) => en.id_matches(&arg.ty_id),
                                         SqlGraphEntity::BuiltinType(defined) => defined == &arg.full_path,
                                         _ => false,
                                     }).ok_or_else(|| eyre!("Could not find arg type in graph. Got: {:?}", arg))?;
                                     let needs_comma = idx < (self.fn_args.len() - 1);
                                     let buf = format!("\
                                            \t\"{pattern}\" {variadic}{schema_prefix}{sql_type}{default}{maybe_comma}/* {full_path} */\
                                        ",
                                            pattern = arg.pattern,
                                            schema_prefix = context.schema_prefix_for(&graph_index),
                                            // First try to match on [`TypeId`] since it's most reliable.
<<<<<<< HEAD
                                            sql_type = context.rust_to_sql(arg.ty_id, arg.ty_source, arg.full_path).ok_or_else(|| eyre_err!(
=======
                                            sql_type = context.source_only_to_sql_type(arg.ty_source).or_else(|| {
                                                context.type_id_to_sql_type(arg.ty_id)
                                            }).or_else(|| {
                                                // Fall back to fuzzy matching.
                                                let path = arg.full_path.to_string();
                                                if let Some(found) = context.has_sql_declared_entity(&SqlDeclared::Type(path.clone())) {
                                                    Some(found.sql())
                                                }  else if let Some(found) = context.has_sql_declared_entity(&SqlDeclared::Enum(path.clone())) {
                                                    Some(found.sql())
                                                } else {
                                                    None
                                                }
                                            }).ok_or_else(|| eyre!(
>>>>>>> 763736dd
                                                "Failed to map argument `{}` type `{}` to SQL type while building function `{}`.",
                                                arg.pattern,
                                                arg.full_path,
                                                self.name
                                            ))?,
                                            default = if let Some(def) = arg.default { format!(" DEFAULT {}", def) } else { String::from("") },
                                            variadic = if arg.is_variadic { "VARIADIC " } else { "" },
                                            maybe_comma = if needs_comma { ", " } else { " " },
                                            full_path = arg.full_path,
                                     );
                                     args.push(buf);
                                 };
                                 String::from("\n") + &args.join("\n") + "\n"
                             } else { Default::default() },
                             returns = match &self.fn_return {
                                 PgExternReturnEntity::None => String::from("RETURNS void"),
                                 PgExternReturnEntity::Type { id, source, full_path, .. } => {
                                     let graph_index = context.graph.neighbors_undirected(self_index).find(|neighbor| match &context.graph[*neighbor] {
                                         SqlGraphEntity::Type(ty) => ty.id_matches(&id),
                                         SqlGraphEntity::Enum(en) => en.id_matches(&id),
                                         SqlGraphEntity::BuiltinType(defined) => &*defined == full_path,
                                         _ => false,
                                     }).ok_or_else(|| eyre!("Could not find return type in graph."))?;
                                     format!("RETURNS {schema_prefix}{sql_type} /* {full_path} */",
                                             sql_type = context.source_only_to_sql_type(source).or_else(|| {
                                                 context.type_id_to_sql_type(*id)
                                             }).or_else(|| {
                                                    let pat = full_path.to_string();
                                                    if let Some(found) = context.has_sql_declared_entity(&SqlDeclared::Type(pat.clone())) {
                                                        Some(found.sql())
                                                    }  else if let Some(found) = context.has_sql_declared_entity(&SqlDeclared::Enum(pat.clone())) {
                                                        Some(found.sql())
                                                    } else {
                                                        None
                                                    }
                                                }).ok_or_else(|| eyre!("Failed to map return type `{}` to SQL type while building function `{}`.", full_path, self.full_path))?,
                                             schema_prefix = context.schema_prefix_for(&graph_index),
                                             full_path = full_path
                                     )
                                 },
                                 PgExternReturnEntity::SetOf { id, source, full_path, .. } => {
                                     let graph_index = context.graph.neighbors_undirected(self_index).find(|neighbor| match &context.graph[*neighbor] {
                                         SqlGraphEntity::Type(ty) => ty.id_matches(&id),
                                         SqlGraphEntity::Enum(en) => en.id_matches(&id),
                                         SqlGraphEntity::BuiltinType(defined) => defined == full_path,
                                         _ => false,
                                     }).ok_or_else(|| eyre!("Could not find return type in graph."))?;
                                     format!("RETURNS SETOF {schema_prefix}{sql_type} /* {full_path} */",
                                             sql_type = context.source_only_to_sql_type(source).or_else(|| {
                                                 context.type_id_to_sql_type(*id)
                                             }).or_else(|| {
                                                    let pat = full_path.to_string();
                                                    if let Some(found) = context.has_sql_declared_entity(&SqlDeclared::Type(pat.clone())) {
                                                        Some(found.sql())
                                                    }  else if let Some(found) = context.has_sql_declared_entity(&SqlDeclared::Enum(pat.clone())) {
                                                        Some(found.sql())
                                                    } else {
                                                        None
                                                    }
                                                }).ok_or_else(|| eyre!("Failed to map return type `{}` to SQL type while building function `{}`.", full_path, self.full_path))?,
                                             schema_prefix = context.schema_prefix_for(&graph_index),
                                             full_path = full_path
                                     )
                                 },
                                 PgExternReturnEntity::Iterated(table_items) => {
                                     let mut items = String::new();
                                     for (idx, (id, source, ty_name, _module_path, col_name)) in table_items.iter().enumerate() {
                                         let graph_index = context.graph.neighbors_undirected(self_index).find(|neighbor| match &context.graph[*neighbor] {
                                             SqlGraphEntity::Type(ty) => ty.id_matches(&id),
                                             SqlGraphEntity::Enum(en) => en.id_matches(&id),
                                             SqlGraphEntity::BuiltinType(defined) => defined == ty_name,
                                             _ => false,
                                         });
                                         let needs_comma = idx < (table_items.len() - 1);
                                         let item = format!("\n\t{col_name} {schema_prefix}{ty_resolved}{needs_comma} /* {ty_name} */",
                                                            col_name = col_name.expect("An iterator of tuples should have `named!()` macro declarations."),
                                                            schema_prefix = if let Some(graph_index) = graph_index {
                                                                context.schema_prefix_for(&graph_index)
                                                            } else { "".into() },
                                                            ty_resolved = context.source_only_to_sql_type(source).or_else(|| {
                                                                context.type_id_to_sql_type(*id)
                                                            }).or_else(|| {
                                                                let pat = ty_name.to_string();
                                                                if let Some(found) = context.has_sql_declared_entity(&SqlDeclared::Type(pat.clone())) {
                                                                    Some(found.sql())
                                                                }  else if let Some(found) = context.has_sql_declared_entity(&SqlDeclared::Enum(pat.clone())) {
                                                                    Some(found.sql())
                                                                } else {
                                                                    None
                                                                }
                                                            }).ok_or_else(|| eyre!("Failed to map return type `{}` to SQL type while building function `{}`.", ty_name, self.name))?,
                                                            needs_comma = if needs_comma { ", " } else { " " },
                                                            ty_name = ty_name
                                         );
                                         items.push_str(&item);
                                     }
                                     format!("RETURNS TABLE ({}\n)", items)
                                 },
                                 PgExternReturnEntity::Trigger => String::from("RETURNS trigger"),
                             },
                             search_path = if let Some(search_path) = &self.search_path {
                                 let retval = format!("SET search_path TO {}", search_path.join(", "));
                                 retval + "\n"
                             } else { Default::default() },
                             extern_attrs = if extern_attrs.is_empty() {
                                 String::default()
                             } else {
                                 let mut retval = extern_attrs.iter().map(|attr| format!("{}", attr).to_uppercase()).collect::<Vec<_>>().join(" ");
                                 retval.push('\n');
                                 retval
                             },
        );

        let ext_sql = format!(
            "\n\
                                -- {file}:{line}\n\
                                -- {module_path}::{name}\n\
                                {requires}\
                                {fn_sql}\
                                {overridden}\
                            ",
            name = self.name,
            module_path = self.module_path,
            file = self.file,
            line = self.line,
            fn_sql = if self.overridden.is_some() {
                let mut inner = fn_sql
                    .lines()
                    .map(|f| format!("-- {}", f))
                    .collect::<Vec<_>>()
                    .join("\n");
                inner.push_str(
                    "\n--\n-- Overridden as (due to a `///` comment with a `pgxsql` code block):",
                );
                inner
            } else {
                fn_sql
            },
            requires = {
                let requires_attrs = self
                    .extern_attrs
                    .iter()
                    .filter_map(|x| match x {
                        ExternArgs::Requires(requirements) => Some(requirements),
                        _ => None,
                    })
                    .flatten()
                    .collect::<Vec<_>>();
                if !requires_attrs.is_empty() {
                    format!(
                        "\
                       -- requires:\n\
                        {}\n\
                    ",
                        requires_attrs
                            .iter()
                            .map(|i| format!("--   {}", i))
                            .collect::<Vec<_>>()
                            .join("\n")
                    )
                } else {
                    "".to_string()
                }
            },
            overridden = self
                .overridden
                .map(|f| String::from("\n") + f + "\n")
                .unwrap_or_default(),
        );
        tracing::trace!(sql = %ext_sql);

        let rendered = match (self.overridden, &self.operator) {
            (None, Some(op)) => {
                let mut optionals = vec![];
                if let Some(it) = op.commutator {
                    optionals.push(format!("\tCOMMUTATOR = {}", it));
                };
                if let Some(it) = op.negator {
                    optionals.push(format!("\tNEGATOR = {}", it));
                };
                if let Some(it) = op.restrict {
                    optionals.push(format!("\tRESTRICT = {}", it));
                };
                if let Some(it) = op.join {
                    optionals.push(format!("\tJOIN = {}", it));
                };
                if op.hashes {
                    optionals.push(String::from("\tHASHES"));
                };
                if op.merges {
                    optionals.push(String::from("\tMERGES"));
                };

                let left_arg = self.fn_args.get(0).ok_or_else(|| {
                    eyre!("Did not find `left_arg` for operator `{}`.", self.name)
                })?;
                let left_arg_graph_index = context
                    .graph
                    .neighbors_undirected(self_index)
                    .find(|neighbor| match &context.graph[*neighbor] {
                        SqlGraphEntity::Type(ty) => ty.id_matches(&left_arg.ty_id),
                        _ => false,
                    })
                    .ok_or_else(|| eyre!("Could not find left arg function in graph."))?;
                let right_arg = self.fn_args.get(1).ok_or_else(|| {
                    eyre!("Did not find `left_arg` for operator `{}`.", self.name)
                })?;
                let right_arg_graph_index = context
                    .graph
                    .neighbors_undirected(self_index)
                    .find(|neighbor| match &context.graph[*neighbor] {
                        SqlGraphEntity::Type(ty) => ty.id_matches(&right_arg.ty_id),
                        _ => false,
                    })
                    .ok_or_else(|| eyre!("Could not find right arg function in graph."))?;

                let operator_sql = format!("\n\n\
                                        -- {file}:{line}\n\
                                        -- {module_path}::{unaliased_name}\n\
                                        CREATE OPERATOR {opname} (\n\
                                            \tPROCEDURE=\"{name}\",\n\
                                            \tLEFTARG={schema_prefix_left}{left_arg}, /* {left_name} */\n\
                                            \tRIGHTARG={schema_prefix_right}{right_arg}{maybe_comma} /* {right_name} */\n\
                                            {optionals}\
                                        );\
                                    ",
                                           opname = op.opname.unwrap(),
                                           file = self.file,
                                           line = self.line,
                                           name = self.name,
                                           unaliased_name = self.unaliased_name,
                                           module_path = self.module_path,
                                           left_name = left_arg.full_path,
                                           right_name = right_arg.full_path,
                                           schema_prefix_left = context.schema_prefix_for(&left_arg_graph_index),
                                           left_arg = context.type_id_to_sql_type(left_arg.ty_id).ok_or_else(|| eyre!("Failed to map argument `{}` type `{}` to SQL type while building operator `{}`.", left_arg.pattern, left_arg.full_path, self.name))?,
                                           schema_prefix_right = context.schema_prefix_for(&right_arg_graph_index),
                                           right_arg = context.type_id_to_sql_type(right_arg.ty_id).ok_or_else(|| eyre!("Failed to map argument `{}` type `{}` to SQL type while building operator `{}`.", right_arg.pattern, right_arg.full_path, self.name))?,
                                           maybe_comma = if optionals.len() >= 1 { "," } else { "" },
                                           optionals = if !optionals.is_empty() { optionals.join(",\n") + "\n" } else { "".to_string() },
                );
                tracing::trace!(sql = %operator_sql);
                ext_sql + &operator_sql
            }
            (None, None) | (Some(_), Some(_)) | (Some(_), None) => ext_sql,
        };
        Ok(rendered)
    }
}<|MERGE_RESOLUTION|>--- conflicted
+++ resolved
@@ -118,23 +118,7 @@
                                             pattern = arg.pattern,
                                             schema_prefix = context.schema_prefix_for(&graph_index),
                                             // First try to match on [`TypeId`] since it's most reliable.
-<<<<<<< HEAD
-                                            sql_type = context.rust_to_sql(arg.ty_id, arg.ty_source, arg.full_path).ok_or_else(|| eyre_err!(
-=======
-                                            sql_type = context.source_only_to_sql_type(arg.ty_source).or_else(|| {
-                                                context.type_id_to_sql_type(arg.ty_id)
-                                            }).or_else(|| {
-                                                // Fall back to fuzzy matching.
-                                                let path = arg.full_path.to_string();
-                                                if let Some(found) = context.has_sql_declared_entity(&SqlDeclared::Type(path.clone())) {
-                                                    Some(found.sql())
-                                                }  else if let Some(found) = context.has_sql_declared_entity(&SqlDeclared::Enum(path.clone())) {
-                                                    Some(found.sql())
-                                                } else {
-                                                    None
-                                                }
-                                            }).ok_or_else(|| eyre!(
->>>>>>> 763736dd
+                                            sql_type = context.rust_to_sql(arg.ty_id, arg.ty_source, arg.full_path).ok_or_else(|| eyre!(
                                                 "Failed to map argument `{}` type `{}` to SQL type while building function `{}`.",
                                                 arg.pattern,
                                                 arg.full_path,
