--- conflicted
+++ resolved
@@ -16,11 +16,6 @@
     {
         if is_null {
             None
-<<<<<<< HEAD
-        } else if datum.into_void().is_null() {
-            panic!("BOX datum declared not null, but datum is zero")
-=======
->>>>>>> d130652d
         } else {
             let the_box = datum.into_void() as *mut pg_sys::BOX;
             Some(the_box.read())
@@ -51,11 +46,6 @@
     {
         if is_null {
             None
-<<<<<<< HEAD
-        } else if datum.into_void().is_null() {
-            panic!("Point datum declared not null, but datum is zero")
-=======
->>>>>>> d130652d
         } else {
             let point: *mut Self = datum.into_void().cast();
             Some(point.read())
