--- conflicted
+++ resolved
@@ -16,13 +16,8 @@
 use std::ffi::CStr;
 use std::num::NonZeroUsize;
 
-<<<<<<< HEAD
-/// Reasons converting a Datum to a Rust type may fail
-#[derive(Debug)]
-=======
 /// If converting a Datum to a Rust type fails, this is the set of possible reasons why.
 #[derive(thiserror::Error, Debug, Clone, PartialEq, Eq)]
->>>>>>> 8957eafe
 pub enum TryFromDatumError {
     #[error("The specified type of the Datum is not compatible with the desired Rust type.")]
     IncompatibleTypes,
