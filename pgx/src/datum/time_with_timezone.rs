--- conflicted
+++ resolved
@@ -14,11 +14,6 @@
 };
 use time::format_description::FormatItem;
 
-<<<<<<< HEAD
-/// A `time with timezone` type from PostgreSQL
-#[derive(Debug)]
-pub struct TimeWithTimeZone(Time);
-=======
 #[derive(Debug, Clone)]
 #[repr(C)]
 pub struct TimeWithTimeZone {
@@ -29,7 +24,6 @@
     tz_secs: i32,
 }
 
->>>>>>> 8957eafe
 impl FromDatum for TimeWithTimeZone {
     #[inline]
     unsafe fn from_polymorphic_datum(
