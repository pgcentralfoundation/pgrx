--- conflicted
+++ resolved
@@ -9,13 +9,9 @@
 
 use crate::datum::time::{Time, USECS_PER_DAY};
 use crate::{pg_sys, FromDatum, IntoDatum, PgBox};
-<<<<<<< HEAD
-=======
 use pgx_utils::sql_entity_graph::metadata::{
     ArgumentError, Returns, ReturnsError, SqlMapping, SqlTranslatable,
 };
-use std::ops::{Deref, DerefMut};
->>>>>>> 5f40a521
 use time::format_description::FormatItem;
 
 #[derive(Debug, Clone)]
@@ -40,11 +36,7 @@
         } else {
             let timetz = PgBox::from_pg(datum.ptr_cast::<pg_sys::TimeTzADT>());
 
-<<<<<<< HEAD
-            let t = Time::from_datum(pg_sys::Datum::from(timetz.time), false)
-=======
-            let mut time = Time::from_datum(timetz.time.into(), false, typoid)
->>>>>>> 5f40a521
+            let t = Time::from_datum(timetz.time.into(), false, typoid)
                 .expect("failed to convert TimeWithTimeZone");
             let tz_secs = timetz.zone;
 
