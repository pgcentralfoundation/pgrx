--- conflicted
+++ resolved
@@ -183,7 +183,7 @@
         self,
         client: &'cc SpiClient<'c>,
         args: Self::Arguments,
-    ) -> SpiCursor<'c>;
+    ) -> Result<SpiCursor<'c>, Error>;
 }
 
 impl<'a> Query for &'a String {
@@ -204,7 +204,7 @@
         self,
         client: &'cc SpiClient<'c>,
         args: Self::Arguments,
-    ) -> SpiCursor<'c> {
+    ) -> Result<SpiCursor<'c>, Error> {
         self.as_str().open_cursor(client, args)
     }
 }
@@ -272,268 +272,8 @@
         self,
         _client: &'cc SpiClient<'c>,
         args: Self::Arguments,
-    ) -> SpiCursor<'c> {
+    ) -> Result<SpiCursor<'c>, Error> {
         let src = std::ffi::CString::new(self).expect("query contained a null byte");
-        let args = args.unwrap_or_default();
-
-        let nargs = args.len();
-        let mut argtypes = vec![];
-        let mut datums = vec![];
-        let mut nulls = vec![];
-
-        for (argtype, datum) in args {
-            argtypes.push(argtype.value());
-
-            match datum {
-                Some(datum) => {
-                    // ' ' here means that the datum is not null
-                    datums.push(datum);
-                    nulls.push(' ' as std::os::raw::c_char);
-                }
-
-                None => {
-                    // 'n' here means that the datum is null
-                    datums.push(pg_sys::Datum::from(0usize));
-                    nulls.push('n' as std::os::raw::c_char);
-                }
-            }
-        }
-
-        let ptr = NonNull::new(unsafe {
-            pg_sys::SPI_cursor_open_with_args(
-                std::ptr::null_mut(), // let postgres assign a name
-                src.as_ptr(),
-                nargs as i32,
-                argtypes.as_mut_ptr(),
-                datums.as_mut_ptr(),
-                nulls.as_ptr(),
-                false,
-                0,
-            )
-        })
-        .expect("Portal ptr was null");
-        SpiCursor { ptr, _phantom: PhantomData }
-    }
-}
-
-#[derive(Debug)]
-pub struct SpiTupleTable {
-    #[allow(dead_code)]
-    status_code: SpiOk,
-    table: *mut pg_sys::SPITupleTable,
-    size: usize,
-    tupdesc: Option<pg_sys::TupleDesc>,
-    current: isize,
-}
-
-/// Represents a single `pg_sys::Datum` inside a `SpiHeapTupleData`
-pub struct SpiHeapTupleDataEntry {
-    datum: Option<pg_sys::Datum>,
-    type_oid: pg_sys::Oid,
-}
-
-/// Represents the set of `pg_sys::Datum`s in a `pg_sys::HeapTuple`
-pub struct SpiHeapTupleData {
-    tupdesc: pg_sys::TupleDesc,
-    entries: HashMap<usize, SpiHeapTupleDataEntry>,
-}
-
-impl Spi {
-    pub fn get_one<A: FromDatum + IntoDatum>(query: &str) -> Result<Option<A>, Error> {
-        Spi::connect(|client| client.select(query, Some(1), None).first().get_one())
-    }
-
-    pub fn get_two<A: FromDatum + IntoDatum, B: FromDatum + IntoDatum>(
-        query: &str,
-    ) -> Result<(Option<A>, Option<B>), Error> {
-        Spi::connect(|client| client.select(query, Some(1), None).first().get_two::<A, B>())
-    }
-
-    pub fn get_three<
-        A: FromDatum + IntoDatum,
-        B: FromDatum + IntoDatum,
-        C: FromDatum + IntoDatum,
-    >(
-        query: &str,
-    ) -> Result<(Option<A>, Option<B>, Option<C>), Error> {
-        Spi::connect(|client| client.select(query, Some(1), None).first().get_three::<A, B, C>())
-    }
-
-    pub fn get_one_with_args<A: FromDatum + IntoDatum>(
-        query: &str,
-        args: Vec<(PgOid, Option<pg_sys::Datum>)>,
-    ) -> Result<Option<A>, Error> {
-        Spi::connect(|client| client.select(query, Some(1), Some(args)).first().get_one())
-    }
-
-    pub fn get_two_with_args<A: FromDatum + IntoDatum, B: FromDatum + IntoDatum>(
-        query: &str,
-        args: Vec<(PgOid, Option<pg_sys::Datum>)>,
-    ) -> Result<(Option<A>, Option<B>), Error> {
-        Spi::connect(|client| client.select(query, Some(1), Some(args)).first().get_two::<A, B>())
-    }
-
-    pub fn get_three_with_args<
-        A: FromDatum + IntoDatum,
-        B: FromDatum + IntoDatum,
-        C: FromDatum + IntoDatum,
-    >(
-        query: &str,
-        args: Vec<(PgOid, Option<pg_sys::Datum>)>,
-    ) -> Result<(Option<A>, Option<B>, Option<C>), Error> {
-        Spi::connect(|client| {
-            client.select(query, Some(1), Some(args)).first().get_three::<A, B, C>()
-        })
-    }
-
-    /// just run an arbitrary SQL statement.
-    ///
-    /// ## Safety
-    ///
-    /// The statement runs in read/write mode
-    pub fn run(query: &str) {
-        Spi::run_with_args(query, None)
-    }
-
-    /// run an arbitrary SQL statement with args.
-    ///
-    /// ## Safety
-    ///
-    /// The statement runs in read/write mode
-    pub fn run_with_args(query: &str, args: Option<Vec<(PgOid, Option<pg_sys::Datum>)>>) {
-        Spi::connect(|client| {
-            client.update(query, None, args);
-        })
-    }
-
-    /// explain a query, returning its result in json form
-    pub fn explain(query: &str) -> Result<Json, Error> {
-        Spi::explain_with_args(query, None)
-    }
-
-    /// explain a query with args, returning its result in json form
-    pub fn explain_with_args(
-        query: &str,
-        args: Option<Vec<(PgOid, Option<pg_sys::Datum>)>>,
-    ) -> Result<Json, Error> {
-        Spi::connect(|client| {
-            let table =
-                client.update(&format!("EXPLAIN (format json) {}", query), None, args).first();
-            Ok(table.get_one::<Json>()?.unwrap())
-        })
-    }
-
-    /// Execute SPI commands via the provided `SpiClient`.  
-    ///
-    /// While inside the provided closure, code executes under a short-lived "SPI Memory Context",
-    /// and Postgres will completely free that context when this function is finished.
-    ///
-    /// pgx' SPI API endeavors to return Datum values from functions like `::get_one()` that are
-    /// automatically copied into the into the `CurrentMemoryContext` at the time of this
-    /// function call.
-    ///
-    /// # Examples
-    ///
-    /// ```rust,no_run
-    /// use pgx::prelude::*;
-    /// use pgx::spi;
-    /// # fn foo() -> Result<String, spi::Error> {
-    /// let name:&str = Spi::connect(|client| {
-    ///     client.select("SELECT 'Bob'", None, None).first().get_one()
-    /// })?.unwrap();
-    /// assert_eq!(name, "Bob");
-    /// # return Ok(name.into())
-    /// # }
-    /// ```
-    ///
-    /// Note that `SpiClient` is scoped to the connection lifetime and cannot be returned.  The
-    /// following code will not compile:
-    ///
-    /// ```rust,compile_fail
-    /// use pgx::prelude::*;
-    /// let cant_return_client = Spi::connect(|client| client);
-    /// ```
-    pub fn connect<R, F: FnOnce(SpiClient<'_>) -> R>(f: F) -> R {
-        // connect to SPI
-        let connection = SpiConnection::connect();
-
-        // run the provided closure within the memory context that SPI_connect()
-        // just put us un.  We'll disconnect from SPI when the closure is finished.
-        // If there's a panic or elog(ERROR), we don't care about also disconnecting from
-        // SPI b/c Postgres will do that for us automatically
-        f(connection.client())
-    }
-
-    pub fn check_status(status_code: i32) -> SpiOk {
-        match SpiOk::try_from(status_code) {
-            Ok(ok) => ok,
-            Err(Err(UnknownVariant)) => panic!("unrecognized SPI status code: {status_code}"),
-            Err(Ok(code)) => panic!("{code:?}"),
-        }
-    }
-}
-
-impl<'a> SpiClient<'a> {
-    /// perform a SELECT statement
-    pub fn select<Q: Query>(&self, query: Q, limit: Option<i64>, args: Q::Arguments) -> Q::Result {
-        // Postgres docs say:
-        //
-        //    It is generally unwise to mix read-only and read-write commands within a single function
-        //    using SPI; that could result in very confusing behavior, since the read-only queries
-        //    would not see the results of any database updates done by the read-write queries.
-        //
-        // As such, we don't actually set read-only to true here
-
-        // TODO:  can we detect if the command counter (or something?) has incremented and if yes
-        //        then we set read_only=false, else we can set it to true?
-        //        Is this even a good idea?
-        self.execute(query, false, limit, args)
-    }
-
-    /// perform any query (including utility statements) that modify the database in some way
-    pub fn update<Q: Query>(&self, query: Q, limit: Option<i64>, args: Q::Arguments) -> Q::Result {
-        self.execute(query, false, limit, args)
-    }
-
-    fn execute<Q: Query>(
-        &self,
-        query: Q,
-        read_only: bool,
-        limit: Option<i64>,
-        args: Q::Arguments,
-    ) -> Q::Result {
-        query.execute(&self, read_only, limit, args)
-    }
-
-    fn prepare_tuple_table(status_code: i32) -> SpiTupleTable {
-        SpiTupleTable {
-            status_code: Spi::check_status(status_code),
-            table: unsafe { pg_sys::SPI_tuptable },
-            size: unsafe { pg_sys::SPI_processed as usize },
-            tupdesc: if unsafe { pg_sys::SPI_tuptable }.is_null() {
-                None
-            } else {
-                Some(unsafe { (*pg_sys::SPI_tuptable).tupdesc })
-            },
-            current: -1,
-        }
-    }
-
-    /// Set up a cursor that will execute the specified query
-    ///
-    /// Rows may be then fetched using [`SpiCursor::fetch`].
-    ///
-    /// See [`SpiCursor`] docs for usage details.
-<<<<<<< HEAD
-    pub fn open_cursor<Q: Query>(&self, query: Q, args: Q::Arguments) -> SpiCursor<'a> {
-        query.open_cursor(&self, args)
-=======
-    pub fn open_cursor(
-        &self,
-        query: &str,
-        args: Option<Vec<(PgOid, Option<pg_sys::Datum>)>>,
-    ) -> Result<SpiCursor, Error> {
-        let src = std::ffi::CString::new(query).expect("query contained a null byte");
         let args = args.unwrap_or_default();
 
         let nargs = args.len();
@@ -573,7 +313,223 @@
         })
         .ok_or(Error::PortalIsNull)?;
         Ok(SpiCursor { ptr, _phantom: PhantomData })
->>>>>>> 71d8ea05
+    }
+}
+
+#[derive(Debug)]
+pub struct SpiTupleTable {
+    #[allow(dead_code)]
+    status_code: SpiOk,
+    table: *mut pg_sys::SPITupleTable,
+    size: usize,
+    tupdesc: Option<pg_sys::TupleDesc>,
+    current: isize,
+}
+
+/// Represents a single `pg_sys::Datum` inside a `SpiHeapTupleData`
+pub struct SpiHeapTupleDataEntry {
+    datum: Option<pg_sys::Datum>,
+    type_oid: pg_sys::Oid,
+}
+
+/// Represents the set of `pg_sys::Datum`s in a `pg_sys::HeapTuple`
+pub struct SpiHeapTupleData {
+    tupdesc: pg_sys::TupleDesc,
+    entries: HashMap<usize, SpiHeapTupleDataEntry>,
+}
+
+impl Spi {
+    pub fn get_one<A: FromDatum + IntoDatum>(query: &str) -> Result<Option<A>, Error> {
+        Spi::connect(|client| client.select(query, Some(1), None).first().get_one())
+    }
+
+    pub fn get_two<A: FromDatum + IntoDatum, B: FromDatum + IntoDatum>(
+        query: &str,
+    ) -> Result<(Option<A>, Option<B>), Error> {
+        Spi::connect(|client| client.select(query, Some(1), None).first().get_two::<A, B>())
+    }
+
+    pub fn get_three<
+        A: FromDatum + IntoDatum,
+        B: FromDatum + IntoDatum,
+        C: FromDatum + IntoDatum,
+    >(
+        query: &str,
+    ) -> Result<(Option<A>, Option<B>, Option<C>), Error> {
+        Spi::connect(|client| client.select(query, Some(1), None).first().get_three::<A, B, C>())
+    }
+
+    pub fn get_one_with_args<A: FromDatum + IntoDatum>(
+        query: &str,
+        args: Vec<(PgOid, Option<pg_sys::Datum>)>,
+    ) -> Result<Option<A>, Error> {
+        Spi::connect(|client| client.select(query, Some(1), Some(args)).first().get_one())
+    }
+
+    pub fn get_two_with_args<A: FromDatum + IntoDatum, B: FromDatum + IntoDatum>(
+        query: &str,
+        args: Vec<(PgOid, Option<pg_sys::Datum>)>,
+    ) -> Result<(Option<A>, Option<B>), Error> {
+        Spi::connect(|client| client.select(query, Some(1), Some(args)).first().get_two::<A, B>())
+    }
+
+    pub fn get_three_with_args<
+        A: FromDatum + IntoDatum,
+        B: FromDatum + IntoDatum,
+        C: FromDatum + IntoDatum,
+    >(
+        query: &str,
+        args: Vec<(PgOid, Option<pg_sys::Datum>)>,
+    ) -> Result<(Option<A>, Option<B>, Option<C>), Error> {
+        Spi::connect(|client| {
+            client.select(query, Some(1), Some(args)).first().get_three::<A, B, C>()
+        })
+    }
+
+    /// just run an arbitrary SQL statement.
+    ///
+    /// ## Safety
+    ///
+    /// The statement runs in read/write mode
+    pub fn run(query: &str) {
+        Spi::run_with_args(query, None)
+    }
+
+    /// run an arbitrary SQL statement with args.
+    ///
+    /// ## Safety
+    ///
+    /// The statement runs in read/write mode
+    pub fn run_with_args(query: &str, args: Option<Vec<(PgOid, Option<pg_sys::Datum>)>>) {
+        Spi::connect(|client| {
+            client.update(query, None, args);
+        })
+    }
+
+    /// explain a query, returning its result in json form
+    pub fn explain(query: &str) -> Result<Json, Error> {
+        Spi::explain_with_args(query, None)
+    }
+
+    /// explain a query with args, returning its result in json form
+    pub fn explain_with_args(
+        query: &str,
+        args: Option<Vec<(PgOid, Option<pg_sys::Datum>)>>,
+    ) -> Result<Json, Error> {
+        Spi::connect(|client| {
+            let table =
+                client.update(&format!("EXPLAIN (format json) {}", query), None, args).first();
+            Ok(table.get_one::<Json>()?.unwrap())
+        })
+    }
+
+    /// Execute SPI commands via the provided `SpiClient`.  
+    ///
+    /// While inside the provided closure, code executes under a short-lived "SPI Memory Context",
+    /// and Postgres will completely free that context when this function is finished.
+    ///
+    /// pgx' SPI API endeavors to return Datum values from functions like `::get_one()` that are
+    /// automatically copied into the into the `CurrentMemoryContext` at the time of this
+    /// function call.
+    ///
+    /// # Examples
+    ///
+    /// ```rust,no_run
+    /// use pgx::prelude::*;
+    /// use pgx::spi;
+    /// # fn foo() -> Result<String, spi::Error> {
+    /// let name:&str = Spi::connect(|client| {
+    ///     client.select("SELECT 'Bob'", None, None).first().get_one()
+    /// })?.unwrap();
+    /// assert_eq!(name, "Bob");
+    /// # return Ok(name.into())
+    /// # }
+    /// ```
+    ///
+    /// Note that `SpiClient` is scoped to the connection lifetime and cannot be returned.  The
+    /// following code will not compile:
+    ///
+    /// ```rust,compile_fail
+    /// use pgx::prelude::*;
+    /// let cant_return_client = Spi::connect(|client| client);
+    /// ```
+    pub fn connect<R, F: FnOnce(SpiClient<'_>) -> R>(f: F) -> R {
+        // connect to SPI
+        let connection = SpiConnection::connect();
+
+        // run the provided closure within the memory context that SPI_connect()
+        // just put us un.  We'll disconnect from SPI when the closure is finished.
+        // If there's a panic or elog(ERROR), we don't care about also disconnecting from
+        // SPI b/c Postgres will do that for us automatically
+        f(connection.client())
+    }
+
+    pub fn check_status(status_code: i32) -> SpiOk {
+        match SpiOk::try_from(status_code) {
+            Ok(ok) => ok,
+            Err(Err(UnknownVariant)) => panic!("unrecognized SPI status code: {status_code}"),
+            Err(Ok(code)) => panic!("{code:?}"),
+        }
+    }
+}
+
+impl<'a> SpiClient<'a> {
+    /// perform a SELECT statement
+    pub fn select<Q: Query>(&self, query: Q, limit: Option<i64>, args: Q::Arguments) -> Q::Result {
+        // Postgres docs say:
+        //
+        //    It is generally unwise to mix read-only and read-write commands within a single function
+        //    using SPI; that could result in very confusing behavior, since the read-only queries
+        //    would not see the results of any database updates done by the read-write queries.
+        //
+        // As such, we don't actually set read-only to true here
+
+        // TODO:  can we detect if the command counter (or something?) has incremented and if yes
+        //        then we set read_only=false, else we can set it to true?
+        //        Is this even a good idea?
+        self.execute(query, false, limit, args)
+    }
+
+    /// perform any query (including utility statements) that modify the database in some way
+    pub fn update<Q: Query>(&self, query: Q, limit: Option<i64>, args: Q::Arguments) -> Q::Result {
+        self.execute(query, false, limit, args)
+    }
+
+    fn execute<Q: Query>(
+        &self,
+        query: Q,
+        read_only: bool,
+        limit: Option<i64>,
+        args: Q::Arguments,
+    ) -> Q::Result {
+        query.execute(&self, read_only, limit, args)
+    }
+
+    fn prepare_tuple_table(status_code: i32) -> SpiTupleTable {
+        SpiTupleTable {
+            status_code: Spi::check_status(status_code),
+            table: unsafe { pg_sys::SPI_tuptable },
+            size: unsafe { pg_sys::SPI_processed as usize },
+            tupdesc: if unsafe { pg_sys::SPI_tuptable }.is_null() {
+                None
+            } else {
+                Some(unsafe { (*pg_sys::SPI_tuptable).tupdesc })
+            },
+            current: -1,
+        }
+    }
+
+    /// Set up a cursor that will execute the specified query
+    ///
+    /// Rows may be then fetched using [`SpiCursor::fetch`].
+    ///
+    /// See [`SpiCursor`] docs for usage details.
+    pub fn open_cursor<Q: Query>(
+        &self,
+        query: Q,
+        args: Q::Arguments,
+    ) -> Result<SpiCursor<'a>, Error> {
+        query.open_cursor(&self, args)
     }
 
     /// Find a cursor in transaction by name
@@ -751,7 +707,7 @@
         self,
         client: &'cc SpiClient<'c>,
         args: Self::Arguments,
-    ) -> SpiCursor<'c> {
+    ) -> Result<SpiCursor<'c>, Error> {
         (&self.0).open_cursor(client, args)
     }
 }
@@ -774,7 +730,7 @@
         self,
         client: &'cc SpiClient<'c>,
         args: Self::Arguments,
-    ) -> SpiCursor<'c> {
+    ) -> Result<SpiCursor<'c>, Error> {
         (&self.0).open_cursor(client, args)
     }
 }
@@ -848,7 +804,7 @@
         self,
         _client: &'cc SpiClient<'c>,
         args: Self::Arguments,
-    ) -> SpiCursor<'c> {
+    ) -> Result<SpiCursor<'c>, Error> {
         let args = args.unwrap_or_default();
 
         let mut datums = vec![];
@@ -879,8 +835,8 @@
                 false,
             )
         })
-        .expect("Portal ptr was null");
-        SpiCursor { ptr, _phantom: PhantomData }
+        .ok_or(Error::PortalIsNull)?;
+        Ok(SpiCursor { ptr, _phantom: PhantomData })
     }
 }
 
@@ -902,7 +858,7 @@
         self,
         client: &'cc SpiClient<'c>,
         args: Self::Arguments,
-    ) -> SpiCursor<'c> {
+    ) -> Result<SpiCursor<'c>, Error> {
         (&self).open_cursor(client, args)
     }
 }
