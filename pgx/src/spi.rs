/*
Portions Copyright 2019-2021 ZomboDB, LLC.
Portions Copyright 2021-2022 Technology Concepts & Design, Inc. <support@tcdi.com>

All rights reserved.

Use of this source code is governed by the MIT license that can be found in the LICENSE file.
*/

//! Safe access to Postgres' *Server Programming Interface* (SPI).

use crate::{pg_sys, FromDatum, IntoDatum, Json, PgMemoryContexts, PgOid, TryFromDatumError};
use core::fmt::Formatter;
use std::collections::HashMap;
use std::ffi::CStr;
use std::fmt::Debug;
use std::marker::PhantomData;
use std::mem;
use std::ops::{Deref, Index, IndexMut};
use std::ptr::NonNull;

/// These match the Postgres `#define`d constants prefixed `SPI_OK_*` that you can find in `pg_sys`.
#[derive(Debug, PartialEq)]
#[repr(i32)]
#[non_exhaustive]
pub enum SpiOk {
    Connect = 1,
    Finish = 2,
    Fetch = 3,
    Utility = 4,
    Select = 5,
    SelInto = 6,
    Insert = 7,
    Delete = 8,
    Update = 9,
    Cursor = 10,
    InsertReturning = 11,
    DeleteReturning = 12,
    UpdateReturning = 13,
    Rewritten = 14,
    RelRegister = 15,
    RelUnregister = 16,
    TdRegister = 17,
    /// Added in Postgres 15
    Merge = 18,
}

/// These match the Postgres `#define`d constants prefixed `SPI_ERROR_*` that you can find in `pg_sys`.
/// It is hypothetically possible for a Postgres-defined status code to be `0`, AKA `NULL`, however,
/// this should not usually occur in Rust code paths. If it does happen, please report such bugs to the pgx repo.
#[derive(thiserror::Error, Debug, PartialEq)]
#[repr(i32)]
pub enum SpiError {
    Connect = -1,
    Copy = -2,
    OpUnknown = -3,
    Unconnected = -4,
    #[allow(dead_code)]
    Cursor = -5, /* not used anymore */
    Argument = -6,
    Param = -7,
    Transaction = -8,
    NoAttribute = -9,
    NoOutFunc = -10,
    TypUnknown = -11,
    RelDuplicate = -12,
    RelNotFound = -13,
}

impl std::fmt::Display for SpiError {
    fn fmt(&self, f: &mut Formatter<'_>) -> core::fmt::Result {
        f.write_fmt(format_args!("{:?}", self))
    }
}

#[derive(Debug)]
pub struct UnknownVariant;

impl TryFrom<libc::c_int> for SpiOk {
    // Yes, this gives us nested results.
    type Error = Result<SpiError, UnknownVariant>;

    fn try_from(code: libc::c_int) -> Result<SpiOk, Result<SpiError, UnknownVariant>> {
        // Cast to assure that we're obeying repr rules even on platforms where c_ints are not 4 bytes wide,
        // as we don't support any but we may wish to in the future.
        match code as i32 {
            err @ -13..=-1 => Err(Ok(
                // SAFETY: These values are described in SpiError, thus they are inbounds for transmute
                unsafe { mem::transmute::<i32, SpiError>(err) },
            )),
            ok @ 1..=18 => Ok(
                //SAFETY: These values are described in SpiOk, thus they are inbounds for transmute
                unsafe { mem::transmute::<i32, SpiOk>(ok) },
            ),
            _unknown => Err(Err(UnknownVariant)),
        }
    }
}

impl TryFrom<libc::c_int> for SpiError {
    // Yes, this gives us nested results.
    type Error = Result<SpiOk, UnknownVariant>;

    fn try_from(code: libc::c_int) -> Result<SpiError, Result<SpiOk, UnknownVariant>> {
        match SpiOk::try_from(code) {
            Ok(ok) => Err(Ok(ok)),
            Err(Ok(err)) => Ok(err),
            Err(Err(unknown)) => Err(Err(unknown)),
        }
    }
}

#[derive(thiserror::Error, Debug, PartialEq)]
pub enum Error {
    #[error("SPI error: {0:?}")]
    SpiError(#[from] SpiError),
    #[error("Datum error: {0}")]
    DatumError(#[from] TryFromDatumError),
    #[error("SpiTupleTable positioned before the start or after the end")]
    InvalidPosition,
    #[error("Invalid index ({0})")]
    InvalidIndex(i32),
    #[error("Cursor named {0} not found")]
    CursorNotFound(String),
    #[error("Portal ptr is NULL")]
    PortalIsNull,
    #[error("TupDesc is NULL")]
    TupDescIsNull,
}

pub struct Spi;

// TODO: should `'conn` be invariant?
pub struct SpiClient<'conn> {
    phantom: PhantomData<&'conn SpiConnection>,
    // This field indicates whether queries be readonly. Unless any `update` has been used
    // `readonly` will be `true`.
    // Postgres docs say:
    //
    //    It is generally unwise to mix read-only and read-write commands within a single function
    //    using SPI; that could result in very confusing behavior, since the read-only queries
    //    would not see the results of any database updates done by the read-write queries.
    //
    // TODO:  Alternatively, we can detect if the command counter (or something?) has incremented and if yes
    //        then we set read_only=false, else we can set it to true.
    //        However, we would still need to remember the previous value, which will be larger than the boolean.
    //        So, unless somebody will send commands to Postgres bypassing this SPI API, this flag seems sufficient.
    readonly: bool,
}

/// a struct to manage our SPI connection lifetime
struct SpiConnection(PhantomData<*mut ()>);

impl SpiConnection {
    /// Connect to Postgres' SPI system
    fn connect() -> Self {
        // connect to SPI
        Spi::check_status(unsafe { pg_sys::SPI_connect() });
        SpiConnection(PhantomData)
    }
}

impl Drop for SpiConnection {
    /// when SpiConnection is dropped, we make sure to disconnect from SPI
    fn drop(&mut self) {
        // disconnect from SPI
        Spi::check_status(unsafe { pg_sys::SPI_finish() });
    }
}

impl SpiConnection {
    /// Return a client that with a lifetime scoped to this connection.
    fn client(&self) -> SpiClient<'_> {
        SpiClient { phantom: PhantomData, readonly: true }
    }
}

/// A generalized interface to what constitutes a query
///
/// Its primary purpose is to abstract away differences between
/// one-off statements and prepared statements, but it can potentially
/// be implemented for other types, provided they can be converted into a query.
pub trait Query {
    type Arguments;
    type Result;

    /// Execute a query given a client and other arguments
    fn execute(
        self,
        client: &SpiClient,
        read_only: bool,
        limit: Option<i64>,
        arguments: Self::Arguments,
    ) -> Self::Result;

    /// Open a cursor for the query
    fn open_cursor<'c: 'cc, 'cc>(
        self,
        client: &'cc SpiClient<'c>,
        args: Self::Arguments,
    ) -> Result<SpiCursor<'c>, Error>;
}

impl<'a> Query for &'a String {
    type Arguments = Option<Vec<(PgOid, Option<pg_sys::Datum>)>>;
    type Result = SpiTupleTable;

    fn execute(
        self,
        client: &SpiClient,
        read_only: bool,
        limit: Option<i64>,
        arguments: Self::Arguments,
    ) -> Self::Result {
        self.as_str().execute(client, read_only, limit, arguments)
    }

    fn open_cursor<'c: 'cc, 'cc>(
        self,
        client: &'cc SpiClient<'c>,
        args: Self::Arguments,
    ) -> Result<SpiCursor<'c>, Error> {
        self.as_str().open_cursor(client, args)
    }
}

fn prepare_datum(datum: Option<pg_sys::Datum>) -> (pg_sys::Datum, std::os::raw::c_char) {
    match datum {
        Some(datum) => (datum, ' ' as std::os::raw::c_char),
        None => (pg_sys::Datum::from(0usize), 'n' as std::os::raw::c_char),
    }
}

impl<'a> Query for &'a str {
    type Arguments = Option<Vec<(PgOid, Option<pg_sys::Datum>)>>;
    type Result = SpiTupleTable;

    fn execute(
        self,
        _client: &SpiClient,
        read_only: bool,
        limit: Option<i64>,
        arguments: Self::Arguments,
    ) -> Self::Result {
        // SAFETY: no concurrent access
        unsafe {
            pg_sys::SPI_tuptable = std::ptr::null_mut();
        }

        let src = std::ffi::CString::new(self).expect("query contained a null byte");
        let status_code = match arguments {
            Some(args) => {
                let nargs = args.len();
                let (types, data): (Vec<_>, Vec<_>) = args.into_iter().unzip();
                let mut argtypes = types.into_iter().map(PgOid::value).collect::<Vec<_>>();
                let (mut datums, nulls): (Vec<_>, Vec<_>) =
                    data.into_iter().map(prepare_datum).unzip();

                // SAFETY: arguments are prepared above
                unsafe {
                    pg_sys::SPI_execute_with_args(
                        src.as_ptr(),
                        nargs as i32,
                        argtypes.as_mut_ptr(),
                        datums.as_mut_ptr(),
                        nulls.as_ptr(),
                        read_only,
                        limit.unwrap_or(0),
                    )
                }
            }
            // SAFETY: arguments are prepared above
            None => unsafe { pg_sys::SPI_execute(src.as_ptr(), read_only, limit.unwrap_or(0)) },
        };

        SpiClient::prepare_tuple_table(status_code)
    }

    fn open_cursor<'c: 'cc, 'cc>(
        self,
        _client: &'cc SpiClient<'c>,
        args: Self::Arguments,
    ) -> Result<SpiCursor<'c>, Error> {
        let src = std::ffi::CString::new(self).expect("query contained a null byte");
        let args = args.unwrap_or_default();

        let nargs = args.len();
        let (types, data): (Vec<_>, Vec<_>) = args.into_iter().unzip();
        let mut argtypes = types.into_iter().map(PgOid::value).collect::<Vec<_>>();
        let (mut datums, nulls): (Vec<_>, Vec<_>) = data.into_iter().map(prepare_datum).unzip();

        // SAFETY: arguments are prepared above
        let ptr = NonNull::new(unsafe {
            pg_sys::SPI_cursor_open_with_args(
                std::ptr::null_mut(), // let postgres assign a name
                src.as_ptr(),
                nargs as i32,
                argtypes.as_mut_ptr(),
                datums.as_mut_ptr(),
                nulls.as_ptr(),
                false,
                0,
            )
        })
        .ok_or(Error::PortalIsNull)?;
        Ok(SpiCursor { ptr, _phantom: PhantomData })
    }
}

#[derive(Debug)]
pub struct SpiTupleTable {
    #[allow(dead_code)]
    status_code: SpiOk,
    table: *mut pg_sys::SPITupleTable,
    size: usize,
    tupdesc: Option<pg_sys::TupleDesc>,
    current: isize,
}

/// Represents a single `pg_sys::Datum` inside a `SpiHeapTupleData`
pub struct SpiHeapTupleDataEntry {
    datum: Option<pg_sys::Datum>,
    type_oid: pg_sys::Oid,
}

/// Represents the set of `pg_sys::Datum`s in a `pg_sys::HeapTuple`
pub struct SpiHeapTupleData {
    tupdesc: pg_sys::TupleDesc,
    entries: HashMap<usize, SpiHeapTupleDataEntry>,
}

impl Spi {
    pub fn get_one<A: FromDatum + IntoDatum>(query: &str) -> Result<Option<A>, Error> {
        Spi::connect(|mut client| client.update(query, Some(1), None).first().get_one())
    }

    pub fn get_two<A: FromDatum + IntoDatum, B: FromDatum + IntoDatum>(
        query: &str,
    ) -> Result<(Option<A>, Option<B>), Error> {
        Spi::connect(|mut client| client.update(query, Some(1), None).first().get_two::<A, B>())
    }

    pub fn get_three<
        A: FromDatum + IntoDatum,
        B: FromDatum + IntoDatum,
        C: FromDatum + IntoDatum,
    >(
        query: &str,
    ) -> Result<(Option<A>, Option<B>, Option<C>), Error> {
        Spi::connect(|mut client| {
            client.update(query, Some(1), None).first().get_three::<A, B, C>()
        })
    }

    pub fn get_one_with_args<A: FromDatum + IntoDatum>(
        query: &str,
        args: Vec<(PgOid, Option<pg_sys::Datum>)>,
    ) -> Result<Option<A>, Error> {
        Spi::connect(|mut client| client.update(query, Some(1), Some(args)).first().get_one())
    }

    pub fn get_two_with_args<A: FromDatum + IntoDatum, B: FromDatum + IntoDatum>(
        query: &str,
        args: Vec<(PgOid, Option<pg_sys::Datum>)>,
    ) -> Result<(Option<A>, Option<B>), Error> {
        Spi::connect(|mut client| {
            client.update(query, Some(1), Some(args)).first().get_two::<A, B>()
        })
    }

    pub fn get_three_with_args<
        A: FromDatum + IntoDatum,
        B: FromDatum + IntoDatum,
        C: FromDatum + IntoDatum,
    >(
        query: &str,
        args: Vec<(PgOid, Option<pg_sys::Datum>)>,
    ) -> Result<(Option<A>, Option<B>, Option<C>), Error> {
        Spi::connect(|mut client| {
            client.update(query, Some(1), Some(args)).first().get_three::<A, B, C>()
        })
    }

    /// just run an arbitrary SQL statement.
    ///
    /// ## Safety
    ///
    /// The statement runs in read/write mode
    pub fn run(query: &str) {
        Spi::run_with_args(query, None)
    }

    /// run an arbitrary SQL statement with args.
    ///
    /// ## Safety
    ///
    /// The statement runs in read/write mode
    pub fn run_with_args(query: &str, args: Option<Vec<(PgOid, Option<pg_sys::Datum>)>>) {
        Spi::connect(|mut client| {
            client.update(query, None, args);
        })
    }

    /// explain a query, returning its result in json form
    pub fn explain(query: &str) -> Result<Json, Error> {
        Spi::explain_with_args(query, None)
    }

    /// explain a query with args, returning its result in json form
    pub fn explain_with_args(
        query: &str,
        args: Option<Vec<(PgOid, Option<pg_sys::Datum>)>>,
    ) -> Result<Json, Error> {
        Spi::connect(|mut client| {
            let table =
                client.update(&format!("EXPLAIN (format json) {}", query), None, args).first();
            Ok(table.get_one::<Json>()?.unwrap())
        })
    }

    /// Execute SPI commands via the provided `SpiClient`.  
    ///
    /// While inside the provided closure, code executes under a short-lived "SPI Memory Context",
    /// and Postgres will completely free that context when this function is finished.
    ///
    /// pgx' SPI API endeavors to return Datum values from functions like `::get_one()` that are
    /// automatically copied into the into the `CurrentMemoryContext` at the time of this
    /// function call.
    ///
    /// # Examples
    ///
    /// ```rust,no_run
    /// use pgx::prelude::*;
    /// use pgx::spi;
    /// # fn foo() -> Result<String, spi::Error> {
    /// let name:&str = Spi::connect(|client| {
    ///     client.select("SELECT 'Bob'", None, None).first().get_one()
    /// })?.unwrap();
    /// assert_eq!(name, "Bob");
    /// # return Ok(name.into())
    /// # }
    /// ```
    ///
    /// Note that `SpiClient` is scoped to the connection lifetime and cannot be returned.  The
    /// following code will not compile:
    ///
    /// ```rust,compile_fail
    /// use pgx::prelude::*;
    /// let cant_return_client = Spi::connect(|client| client);
    /// ```
    pub fn connect<R, F: FnOnce(SpiClient<'_>) -> R>(f: F) -> R {
        // connect to SPI
        let connection = SpiConnection::connect();

        // run the provided closure within the memory context that SPI_connect()
        // just put us un.  We'll disconnect from SPI when the closure is finished.
        // If there's a panic or elog(ERROR), we don't care about also disconnecting from
        // SPI b/c Postgres will do that for us automatically
        f(connection.client())
    }

    pub fn check_status(status_code: i32) -> SpiOk {
        match SpiOk::try_from(status_code) {
            Ok(ok) => ok,
            Err(Err(UnknownVariant)) => panic!("unrecognized SPI status code: {status_code}"),
            Err(Ok(code)) => panic!("{code:?}"),
        }
    }
}

impl<'a> SpiClient<'a> {
    /// perform a SELECT statement
<<<<<<< HEAD
    pub fn select(
        &self,
        query: &str,
        limit: Option<i64>,
        args: Option<Vec<(PgOid, Option<pg_sys::Datum>)>>,
    ) -> SpiTupleTable {
        self.execute(query, self.readonly, limit, args)
    }

    /// perform any query (including utility statements) that modify the database in some way
    pub fn update(
        &mut self,
        query: &str,
        limit: Option<i64>,
        args: Option<Vec<(PgOid, Option<pg_sys::Datum>)>>,
    ) -> SpiTupleTable {
        self.readonly = false;
        self.execute(query, self.readonly, limit, args)
=======
    pub fn select<Q: Query>(&self, query: Q, limit: Option<i64>, args: Q::Arguments) -> Q::Result {
        // Postgres docs say:
        //
        //    It is generally unwise to mix read-only and read-write commands within a single function
        //    using SPI; that could result in very confusing behavior, since the read-only queries
        //    would not see the results of any database updates done by the read-write queries.
        //
        // As such, we don't actually set read-only to true here

        // TODO:  can we detect if the command counter (or something?) has incremented and if yes
        //        then we set read_only=false, else we can set it to true?
        //        Is this even a good idea?
        self.execute(query, false, limit, args)
    }

    /// perform any query (including utility statements) that modify the database in some way
    pub fn update<Q: Query>(&self, query: Q, limit: Option<i64>, args: Q::Arguments) -> Q::Result {
        self.execute(query, false, limit, args)
>>>>>>> e5039322
    }

    fn execute<Q: Query>(
        &self,
        query: Q,
        read_only: bool,
        limit: Option<i64>,
        args: Q::Arguments,
    ) -> Q::Result {
        query.execute(&self, read_only, limit, args)
    }

    fn prepare_tuple_table(status_code: i32) -> SpiTupleTable {
        SpiTupleTable {
            status_code: Spi::check_status(status_code),
            // SAFETY: no concurrent access
            table: unsafe { pg_sys::SPI_tuptable },
            size: unsafe { pg_sys::SPI_processed as usize },
            // SAFETY: no concurrent access
            tupdesc: if unsafe { pg_sys::SPI_tuptable }.is_null() {
                None
            } else {
                Some(unsafe { (*pg_sys::SPI_tuptable).tupdesc })
            },
            current: -1,
        }
    }

    /// Set up a cursor that will execute the specified query
    ///
    /// Rows may be then fetched using [`SpiCursor::fetch`].
    ///
    /// See [`SpiCursor`] docs for usage details.
    pub fn open_cursor<Q: Query>(
        &self,
<<<<<<< HEAD
        query: &str,
        args: Option<Vec<(PgOid, Option<pg_sys::Datum>)>>,
    ) -> Result<SpiCursor, Error> {
        self.open_cursor_impl(query, args)
    }

    /// Set up a cursor that will execute the specified update (mutating) query
    ///
    /// Rows may be then fetched using [`SpiCursor::fetch`].
    ///
    /// See [`SpiCursor`] docs for usage details.
    pub fn open_cursor_mut(
        &mut self,
        query: &str,
        args: Option<Vec<(PgOid, Option<pg_sys::Datum>)>>,
    ) -> Result<SpiCursor, Error> {
        self.readonly = false;
        self.open_cursor_impl(query, args)
    }

    fn open_cursor_impl(
        &self,
        query: &str,
        args: Option<Vec<(PgOid, Option<pg_sys::Datum>)>>,
    ) -> Result<SpiCursor, Error> {
        let src = std::ffi::CString::new(query).expect("query contained a null byte");
        let args = args.unwrap_or_default();

        let nargs = args.len();
        let mut argtypes = vec![];
        let mut datums = vec![];
        let mut nulls = vec![];

        for (argtype, datum) in args {
            argtypes.push(argtype.value());

            match datum {
                Some(datum) => {
                    // ' ' here means that the datum is not null
                    datums.push(datum);
                    nulls.push(' ' as std::os::raw::c_char);
                }

                None => {
                    // 'n' here means that the datum is null
                    datums.push(pg_sys::Datum::from(0usize));
                    nulls.push('n' as std::os::raw::c_char);
                }
            }
        }

        let ptr = NonNull::new(unsafe {
            pg_sys::SPI_cursor_open_with_args(
                std::ptr::null_mut(), // let postgres assign a name
                src.as_ptr(),
                nargs as i32,
                argtypes.as_mut_ptr(),
                datums.as_mut_ptr(),
                nulls.as_ptr(),
                self.readonly,
                0,
            )
        })
        .ok_or(Error::PortalIsNull)?;
        Ok(SpiCursor { ptr, _phantom: PhantomData })
=======
        query: Q,
        args: Q::Arguments,
    ) -> Result<SpiCursor<'a>, Error> {
        query.open_cursor(&self, args)
>>>>>>> e5039322
    }

    /// Find a cursor in transaction by name
    ///
    /// A cursor for a query can be opened using [`SpiClient::open_cursor`].
    /// Cursor are automatically closed on drop unless [`SpiCursor::detach_into_name`] is used.
    /// Returned name can be used with this method to retrieve the open cursor.
    ///
    /// See [`SpiCursor`] docs for usage details.
    pub fn find_cursor(&self, name: &str) -> Result<SpiCursor, Error> {
        use pgx_pg_sys::AsPgCStr;

        let ptr = NonNull::new(unsafe { pg_sys::SPI_cursor_find(name.as_pg_cstr()) })
            .ok_or(Error::CursorNotFound(name.to_string()))?;
        Ok(SpiCursor { ptr, _phantom: PhantomData })
    }
}

type CursorName = String;

/// An SPI Cursor from a query
///
/// Represents a Postgres cursor (internally, a portal), allowing to retrieve result rows a few
/// at a time. Moreover, a cursor can be left open within a transaction, and accessed in
/// multiple independent Spi sessions within the transaction.
///
/// A cursor can be created via [`SpiClient::open_cursor()`] from a query.
/// Cursors are automatically closed on drop, unless explicitly left open using
/// [`Self::detach_into_name()`], which returns the cursor name; cursors left open can be retrieved
/// by name (in the same transaction) via [`SpiClient::find_cursor()`].
///
/// # Important notes about memory usage
/// Result sets ([`SpiTupleTable`]s) returned by [`SpiCursor::fetch()`] will not be freed until
/// the current Spi session is complete;
/// this is a Pgx limitation that might get lifted in the future.
///
/// In the meantime, if you're using cursors to limit memory usage, make sure to use
/// multiple separate Spi sessions, retrieving the cursor by name.
///
/// # Examples
/// ## Simple cursor
/// ```rust,no_run
/// use pgx::Spi;
/// Spi::connect(|mut client| {
///     let mut cursor = client.open_cursor("SELECT * FROM generate_series(1, 5)", None)?;
///     assert_eq!(Some(1u32), cursor.fetch(1).get_one::<u32>()?);
///     assert_eq!(Some(2u32), cursor.fetch(2).get_one::<u32>()?);
///     assert_eq!(Some(3u32), cursor.fetch(3).get_one::<u32>()?);
///     Ok::<_, pgx::spi::Error>(())
///     // <--- all three SpiTupleTable get freed by Spi::connect at this point
/// }).unwrap();
/// ```
///
/// ## Cursor by name
/// ```rust,no_run
/// use pgx::Spi;
/// let cursor_name = Spi::connect(|mut client| {
///     let mut cursor = client.open_cursor("SELECT * FROM generate_series(1, 5)", None)?;
///     assert_eq!(Some(1u32), cursor.fetch(1).get_one::<u32>()?);
///     Ok::<_, pgx::spi::Error>(cursor.detach_into_name()) // <-- cursor gets dropped here
///     // <--- first SpiTupleTable gets freed by Spi::connect at this point
/// }).unwrap();
/// Spi::connect(|mut client| {
///     let mut cursor = client.find_cursor(&cursor_name)?;
///     assert_eq!(Some(2u32), cursor.fetch(1).get_one::<u32>()?);
///     drop(cursor); // <-- cursor gets dropped here
///     // ... more code ...
///     Ok::<_, pgx::spi::Error>(())
///     // <--- second SpiTupleTable gets freed by Spi::connect at this point
/// }).unwrap();
/// ```
pub struct SpiCursor<'client> {
    ptr: NonNull<pg_sys::PortalData>,
    _phantom: PhantomData<&'client SpiClient<'client>>,
}

impl SpiCursor<'_> {
    /// Fetch up to `count` rows from the cursor, moving forward
    ///
    /// If `fetch` runs off the end of the available rows, an empty [`SpiTupleTable`] is returned.
    pub fn fetch(&mut self, count: i64) -> SpiTupleTable {
        // SAFETY: no concurrent access
        unsafe {
            pg_sys::SPI_tuptable = std::ptr::null_mut();
        }
        // SAFETY: SPI functions to create/find cursors fail via elog, so self.ptr is valid if we successfully set it
        unsafe { pg_sys::SPI_cursor_fetch(self.ptr.as_mut(), true, count) }
        SpiClient::prepare_tuple_table(SpiOk::Fetch as i32)
    }

    /// Consume the cursor, returning its name
    ///
    /// The actual Postgres cursor is kept alive for the duration of the transaction.
    /// This allows to fetch it in a later SPI session within the same transaction
    /// using [`SpiClient::find_cursor()`]
    pub fn detach_into_name(self) -> CursorName {
        // SAFETY: SPI functions to create/find cursors fail via elog, so self.ptr is valid if we successfully set it
        let cursor_ptr = unsafe { self.ptr.as_ref() };
        // Forget self, as to avoid closing the cursor in `drop`
        // No risk leaking rust memory, as Self is just a thin wrapper around a NonNull ptr
        std::mem::forget(self);
        // SAFETY: name is a null-terminated, valid string pointer from postgres
        unsafe { std::ffi::CStr::from_ptr(cursor_ptr.name) }
            .to_str()
            .expect("non-utf8 cursor name")
            .to_string()
    }
}

impl Drop for SpiCursor<'_> {
    fn drop(&mut self) {
        // SAFETY: SPI functions to create/find cursors fail via elog, so self.ptr is valid if we successfully set it
        unsafe {
            pg_sys::SPI_cursor_close(self.ptr.as_mut());
        }
    }
}

/// Errors during prepared statements execution
#[derive(thiserror::Error, Debug)]
pub enum PreparedStatementError {
    #[error("argument count mismatch (expected {expected}, got {got})")]
    ArgumentCountMismatch { expected: usize, got: usize },
}

/// Client lifetime-bound prepared statement
pub struct PreparedStatement<'a> {
    phantom: PhantomData<&'a ()>,
    plan: pg_sys::SPIPlanPtr,
}

/// Static lifetime-bound prepared statement
pub struct OwnedPreparedStatement(PreparedStatement<'static>);

impl Deref for OwnedPreparedStatement {
    type Target = PreparedStatement<'static>;

    fn deref(&self) -> &Self::Target {
        &self.0
    }
}

impl Drop for OwnedPreparedStatement {
    fn drop(&mut self) {
        unsafe {
            pg_sys::SPI_freeplan(self.0.plan);
        }
    }
}

impl<'a> Query for &'a OwnedPreparedStatement {
    type Arguments = Option<Vec<Option<pg_sys::Datum>>>;
    type Result = Result<SpiTupleTable, PreparedStatementError>;

    fn execute(
        self,
        client: &SpiClient,
        read_only: bool,
        limit: Option<i64>,
        arguments: Self::Arguments,
    ) -> Self::Result {
        (&self.0).execute(client, read_only, limit, arguments)
    }

    fn open_cursor<'c: 'cc, 'cc>(
        self,
        client: &'cc SpiClient<'c>,
        args: Self::Arguments,
    ) -> Result<SpiCursor<'c>, Error> {
        (&self.0).open_cursor(client, args)
    }
}

impl Query for OwnedPreparedStatement {
    type Arguments = Option<Vec<Option<pg_sys::Datum>>>;
    type Result = Result<SpiTupleTable, PreparedStatementError>;

    fn execute(
        self,
        client: &SpiClient,
        read_only: bool,
        limit: Option<i64>,
        arguments: Self::Arguments,
    ) -> Self::Result {
        (&self.0).execute(client, read_only, limit, arguments)
    }

    fn open_cursor<'c: 'cc, 'cc>(
        self,
        client: &'cc SpiClient<'c>,
        args: Self::Arguments,
    ) -> Result<SpiCursor<'c>, Error> {
        (&self.0).open_cursor(client, args)
    }
}

impl<'a> PreparedStatement<'a> {
    /// Converts prepared statement into an owned prepared statement
    ///
    /// These statements have static lifetime and are freed only when dropped
    pub fn keep(self) -> OwnedPreparedStatement {
        // SAFETY: self.plan is initialized in `SpiClient::prepare` and `PreparedStatement`
        // is consumed. If it wasn't consumed, a subsequent call to `keep` would trigger
        // an SPI_ERROR_ARGUMENT as per `SPI_keepplan` implementation.
        unsafe {
            pg_sys::SPI_keepplan(self.plan);
        }
        OwnedPreparedStatement(PreparedStatement { phantom: PhantomData, plan: self.plan })
    }
}

impl<'a: 'b, 'b> Query for &'b PreparedStatement<'a> {
    type Arguments = Option<Vec<Option<pg_sys::Datum>>>;
    type Result = Result<SpiTupleTable, PreparedStatementError>;

    fn execute(
        self,
        _client: &SpiClient,
        read_only: bool,
        limit: Option<i64>,
        arguments: Self::Arguments,
    ) -> Self::Result {
        // SAFETY: no concurrent access
        unsafe {
            pg_sys::SPI_tuptable = std::ptr::null_mut();
        }
        let args = arguments.unwrap_or_default();
        let nargs = args.len();

        let expected = unsafe { pg_sys::SPI_getargcount(self.plan) } as usize;

        if nargs != expected {
            return Err(PreparedStatementError::ArgumentCountMismatch { expected, got: nargs });
        }

        let (mut datums, mut nulls): (Vec<_>, Vec<_>) = args.into_iter().map(prepare_datum).unzip();

        // SAFETY: all arguments are prepared above
        let status_code = unsafe {
            pg_sys::SPI_execute_plan(
                self.plan,
                datums.as_mut_ptr(),
                nulls.as_mut_ptr(),
                read_only,
                limit.unwrap_or(0),
            )
        };

        Ok(SpiClient::prepare_tuple_table(status_code))
    }

    fn open_cursor<'c: 'cc, 'cc>(
        self,
        _client: &'cc SpiClient<'c>,
        args: Self::Arguments,
    ) -> Result<SpiCursor<'c>, Error> {
        let args = args.unwrap_or_default();

        let (mut datums, nulls): (Vec<_>, Vec<_>) = args.into_iter().map(prepare_datum).unzip();

        // SAFETY: all arguments are prepared above
        let ptr = NonNull::new(unsafe {
            pg_sys::SPI_cursor_open(
                std::ptr::null_mut(), // let postgres assign a name
                self.plan,
                datums.as_mut_ptr(),
                nulls.as_ptr(),
                false,
            )
        })
        .ok_or(Error::PortalIsNull)?;
        Ok(SpiCursor { ptr, _phantom: PhantomData })
    }
}

impl<'a> Query for PreparedStatement<'a> {
    type Arguments = Option<Vec<Option<pg_sys::Datum>>>;
    type Result = Result<SpiTupleTable, PreparedStatementError>;

    fn execute(
        self,
        client: &SpiClient,
        read_only: bool,
        limit: Option<i64>,
        arguments: Self::Arguments,
    ) -> Self::Result {
        (&self).execute(client, read_only, limit, arguments)
    }

    fn open_cursor<'c: 'cc, 'cc>(
        self,
        client: &'cc SpiClient<'c>,
        args: Self::Arguments,
    ) -> Result<SpiCursor<'c>, Error> {
        (&self).open_cursor(client, args)
    }
}

impl<'a> SpiClient<'a> {
    /// Prepares a statement that is valid for the lifetime of the client
    pub fn prepare(&self, query: &str, args: Option<Vec<PgOid>>) -> PreparedStatement {
        let src = std::ffi::CString::new(query).expect("query contained a null byte");
        let args = args.unwrap_or_default();
        let nargs = args.len();

        // SAFETY: all arguments are prepared above
        let plan = unsafe {
            pg_sys::SPI_prepare(
                src.as_ptr(),
                nargs as i32,
                args.into_iter().map(PgOid::value).collect::<Vec<_>>().as_mut_ptr(),
            )
        };
        PreparedStatement { phantom: PhantomData, plan }
    }
}

impl SpiTupleTable {
    /// `SpiTupleTable`s are positioned before the start, for iteration purposes.
    ///
    /// This method moves the position to the first row.  If there are no rows, this
    /// method will silently return.
    pub fn first(mut self) -> Self {
        self.current = 0;
        self
    }

    /// How many rows were processed?
    pub fn len(&self) -> usize {
        self.size
    }

    pub fn is_empty(&self) -> bool {
        self.len() == 0
    }

    pub fn get_one<A: FromDatum + IntoDatum>(&self) -> Result<Option<A>, Error> {
        self.get_datum(1)
    }

    pub fn get_two<A: FromDatum + IntoDatum, B: FromDatum + IntoDatum>(
        &self,
    ) -> Result<(Option<A>, Option<B>), Error> {
        let a = self.get_datum::<A>(1)?;
        let b = self.get_datum::<B>(2)?;
        Ok((a, b))
    }

    pub fn get_three<
        A: FromDatum + IntoDatum,
        B: FromDatum + IntoDatum,
        C: FromDatum + IntoDatum,
    >(
        &self,
    ) -> Result<(Option<A>, Option<B>, Option<C>), Error> {
        let a = self.get_datum::<A>(1)?;
        let b = self.get_datum::<B>(2)?;
        let c = self.get_datum::<C>(3)?;
        Ok((a, b, c))
    }

    pub fn get_heap_tuple(&self) -> Option<SpiHeapTupleData> {
        if self.current < 0 {
            panic!("SpiTupleTable positioned before start")
        }
        if self.current as usize >= self.size {
            None
        } else {
            match self.tupdesc {
                Some(tupdesc) => unsafe {
                    let heap_tuple = std::slice::from_raw_parts((*self.table).vals, self.size)
                        [self.current as usize];

                    // SAFETY:  we know heap_tuple is valid because we just made it
                    Some(SpiHeapTupleData::new(tupdesc, heap_tuple))
                },
                None => panic!("TupDesc is NULL"),
            }
        }
    }

    pub fn get_datum<T: FromDatum + IntoDatum>(&self, ordinal: i32) -> Result<Option<T>, Error> {
        if self.current < 0 || self.current as usize >= self.size {
            return Err(Error::InvalidPosition);
        }
        match self.tupdesc {
            Some(tupdesc) => unsafe {
                let natts = (*tupdesc).natts;

                if ordinal < 1 || ordinal > natts {
                    return Err(Error::InvalidIndex(ordinal));
                } else {
                    let heap_tuple = std::slice::from_raw_parts((*self.table).vals, self.size)
                        [self.current as usize];
                    let mut is_null = false;
                    let datum = pg_sys::SPI_getbinval(heap_tuple, tupdesc, ordinal, &mut is_null);

                    Ok(T::try_from_datum_in_memory_context(
                        PgMemoryContexts::CurrentMemoryContext
                            .parent()
                            .expect("parent memory context is absent"),
                        datum,
                        is_null,
                        pg_sys::SPI_gettypeid(tupdesc, ordinal),
                    )?)
                }
            },
            None => Err(Error::TupDescIsNull),
        }
    }

    /// Returns the number of columns
    pub fn columns(&self) -> usize {
        match self.tupdesc {
            Some(tupdesc) => unsafe { (*tupdesc).natts as usize },
            None => 0,
        }
    }

    /// Returns column type OID
    ///
    /// The ordinal position is 1-based
    pub fn column_type_oid(&self, ordinal: usize) -> Option<PgOid> {
        match self.tupdesc {
            Some(tupdesc) => unsafe {
                let nattrs = (*tupdesc).natts;
                if ordinal < 1 || ordinal > (nattrs as usize) {
                    None
                } else {
                    let oid = pg_sys::SPI_gettypeid(tupdesc, ordinal as i32);
                    Some(PgOid::from(oid))
                }
            },
            None => None,
        }
    }

    /// Returns column name
    ///
    /// The ordinal position is 1-based
    pub fn column_name(&self, ordinal: usize) -> Option<String> {
        match self.tupdesc {
            Some(tupdesc) => unsafe {
                let nattrs = (*tupdesc).natts;
                if ordinal < 1 || ordinal > (nattrs as usize) {
                    None
                } else {
                    let name = pg_sys::SPI_fname(tupdesc, ordinal as i32);
                    let str = CStr::from_ptr(name).to_string_lossy().into_owned();
                    pg_sys::pfree(name as *mut _);
                    Some(str)
                }
            },
            None => None,
        }
    }
}

impl SpiHeapTupleData {
    /// Create a new `SpiHeapTupleData` from its constituent parts
    pub unsafe fn new(tupdesc: pg_sys::TupleDesc, htup: *mut pg_sys::HeapTupleData) -> Self {
        let mut data = SpiHeapTupleData { tupdesc, entries: HashMap::default() };

        for i in 1..=tupdesc.as_ref().unwrap().natts {
            let mut is_null = false;
            let datum = pg_sys::SPI_getbinval(htup, tupdesc, i, &mut is_null);

            data.entries.entry(i as usize).or_insert_with(|| SpiHeapTupleDataEntry {
                datum: if is_null { None } else { Some(datum) },
                type_oid: pg_sys::SPI_gettypeid(tupdesc, i),
            });
        }

        data
    }

    /// Get a typed Datum value from this HeapTuple by its ordinal position.  
    ///
    /// The ordinal position is 1-based
    #[deprecated(since = "0.1.6", note = "Please use the `by_ordinal` function instead")]
    pub fn get_datum<T: FromDatum>(&self, ordinal: usize) -> Option<T> {
        match self.entries.get(&ordinal) {
            Some(datum) => datum.value(),
            None => None,
        }
    }

    /// Get a typed Datum value from this HeapTuple by its ordinal position.  
    ///
    /// The ordinal position is 1-based.
    ///
    /// If the specified ordinal is out of bounds a `Err(SpiError::NoAttribute)` is returned
    pub fn by_ordinal(
        &self,
        ordinal: usize,
    ) -> std::result::Result<&SpiHeapTupleDataEntry, SpiError> {
        match self.entries.get(&ordinal) {
            Some(datum) => Ok(datum),
            None => Err(SpiError::NoAttribute),
        }
    }

    /// Get a typed Datum value from this HeapTuple by its field name.  
    ///
    /// If the specified name does not exist a `Err(SpiError::NoAttribute)` is returned
    pub fn by_name(&self, name: &str) -> std::result::Result<&SpiHeapTupleDataEntry, SpiError> {
        use crate::pg_sys::AsPgCStr;
        unsafe {
            let fnumber = pg_sys::SPI_fnumber(self.tupdesc, name.as_pg_cstr());
            if fnumber == pg_sys::SPI_ERROR_NOATTRIBUTE {
                Err(SpiError::NoAttribute)
            } else {
                self.by_ordinal(fnumber as usize)
            }
        }
    }

    /// Get a mutable typed Datum value from this HeapTuple by its ordinal position.  
    ///
    /// The ordinal position is 1-based.
    ///
    /// If the specified ordinal is out of bounds a `Err(SpiError::NoAttribute)` is returned
    pub fn by_ordinal_mut(
        &mut self,
        ordinal: usize,
    ) -> std::result::Result<&mut SpiHeapTupleDataEntry, SpiError> {
        match self.entries.get_mut(&ordinal) {
            Some(datum) => Ok(datum),
            None => Err(SpiError::NoAttribute),
        }
    }

    /// Get a mutable typed Datum value from this HeapTuple by its field name.  
    ///
    /// If the specified name does not exist a `Err(SpiError::NoAttribute)` is returned
    pub fn by_name_mut(
        &mut self,
        name: &str,
    ) -> std::result::Result<&mut SpiHeapTupleDataEntry, SpiError> {
        use crate::pg_sys::AsPgCStr;
        unsafe {
            let fnumber = pg_sys::SPI_fnumber(self.tupdesc, name.as_pg_cstr());
            if fnumber == pg_sys::SPI_ERROR_NOATTRIBUTE {
                Err(SpiError::NoAttribute)
            } else {
                self.by_ordinal_mut(fnumber as usize)
            }
        }
    }

    /// Set a datum value for the specified ordinal position
    ///
    /// If the specified ordinal is out of bounds a `Err(SpiError::NoAttribute)` is returned
    pub fn set_by_ordinal<T: IntoDatum + FromDatum>(
        &mut self,
        ordinal: usize,
        datum: T,
    ) -> std::result::Result<(), SpiError> {
        unsafe {
            if ordinal < 1 || ordinal > self.tupdesc.as_ref().unwrap().natts as usize {
                Err(SpiError::NoAttribute)
            } else {
                self.entries.insert(
                    ordinal,
                    SpiHeapTupleDataEntry { datum: datum.into_datum(), type_oid: T::type_oid() },
                );
                Ok(())
            }
        }
    }

    /// Set a datum value for the specified field name
    ///
    /// If the specified name does not exist a `Err(SpiError::NoAttribute)` is returned
    pub fn set_by_name<T: IntoDatum + FromDatum>(
        &mut self,
        name: &str,
        datum: T,
    ) -> std::result::Result<(), SpiError> {
        use crate::pg_sys::AsPgCStr;
        unsafe {
            let fnumber = pg_sys::SPI_fnumber(self.tupdesc, name.as_pg_cstr());
            if fnumber == pg_sys::SPI_ERROR_NOATTRIBUTE {
                Err(SpiError::NoAttribute)
            } else {
                self.set_by_ordinal(fnumber as usize, datum)
            }
        }
    }
}

impl<Datum: IntoDatum + FromDatum> From<Datum> for SpiHeapTupleDataEntry {
    fn from(datum: Datum) -> Self {
        SpiHeapTupleDataEntry { datum: datum.into_datum(), type_oid: Datum::type_oid() }
    }
}

impl SpiHeapTupleDataEntry {
    pub fn value<T: FromDatum>(&self) -> Option<T> {
        match self.datum.as_ref() {
            Some(datum) => unsafe { T::from_polymorphic_datum(*datum, false, self.type_oid) },
            None => None,
        }
    }

    pub fn oid(&self) -> pg_sys::Oid {
        self.type_oid
    }
}

/// Provide ordinal indexing into a `SpiHeapTupleData`.
///
/// If the index is out of bounds, it will panic
impl Index<usize> for SpiHeapTupleData {
    type Output = SpiHeapTupleDataEntry;

    fn index(&self, index: usize) -> &Self::Output {
        self.by_ordinal(index).expect("invalid ordinal value")
    }
}

/// Provide named indexing into a `SpiHeapTupleData`.  
///
/// If the field name doesn't exist, it will panic
impl Index<&str> for SpiHeapTupleData {
    type Output = SpiHeapTupleDataEntry;

    fn index(&self, index: &str) -> &Self::Output {
        self.by_name(index).expect("invalid field name")
    }
}

/// Provide mutable ordinal indexing into a `SpiHeapTupleData`.  
///
/// If the index is out of bounds, it will panic
impl IndexMut<usize> for SpiHeapTupleData {
    fn index_mut(&mut self, index: usize) -> &mut Self::Output {
        self.by_ordinal_mut(index).expect("invalid ordinal value")
    }
}

/// Provide mutable named indexing into a `SpiHeapTupleData`.  
///
/// If the field name doesn't exist, it will panic
impl IndexMut<&str> for SpiHeapTupleData {
    fn index_mut(&mut self, index: &str) -> &mut Self::Output {
        self.by_name_mut(index).expect("invalid field name")
    }
}

impl Iterator for SpiTupleTable {
    type Item = SpiHeapTupleData;

    #[inline]
    fn next(&mut self) -> Option<Self::Item> {
        if self.current >= self.size as isize {
            self.current = -1;
            None
        } else {
            self.current += 1;
            assert!(self.current >= 0);
            self.get_heap_tuple()
        }
    }
    #[inline]
    fn size_hint(&self) -> (usize, Option<usize>) {
        (0, Some(self.size))
    }

    #[inline]
    fn count(self) -> usize
    where
        Self: Sized,
    {
        self.size
    }

    // Removed this function as it comes with an iterator
    //fn nth(&mut self, mut n: usize) -> Option<Self::Item> {
}<|MERGE_RESOLUTION|>--- conflicted
+++ resolved
@@ -278,7 +278,7 @@
 
     fn open_cursor<'c: 'cc, 'cc>(
         self,
-        _client: &'cc SpiClient<'c>,
+        client: &'cc SpiClient<'c>,
         args: Self::Arguments,
     ) -> Result<SpiCursor<'c>, Error> {
         let src = std::ffi::CString::new(self).expect("query contained a null byte");
@@ -298,7 +298,7 @@
                 argtypes.as_mut_ptr(),
                 datums.as_mut_ptr(),
                 nulls.as_ptr(),
-                false,
+                client.readonly,
                 0,
             )
         })
@@ -470,45 +470,19 @@
 
 impl<'a> SpiClient<'a> {
     /// perform a SELECT statement
-<<<<<<< HEAD
-    pub fn select(
-        &self,
-        query: &str,
+    pub fn select<Q: Query>(&self, query: Q, limit: Option<i64>, args: Q::Arguments) -> Q::Result {
+        self.execute(query, self.readonly, limit, args)
+    }
+
+    /// perform any query (including utility statements) that modify the database in some way
+    pub fn update<Q: Query>(
+        &mut self,
+        query: Q,
         limit: Option<i64>,
-        args: Option<Vec<(PgOid, Option<pg_sys::Datum>)>>,
-    ) -> SpiTupleTable {
-        self.execute(query, self.readonly, limit, args)
-    }
-
-    /// perform any query (including utility statements) that modify the database in some way
-    pub fn update(
-        &mut self,
-        query: &str,
-        limit: Option<i64>,
-        args: Option<Vec<(PgOid, Option<pg_sys::Datum>)>>,
-    ) -> SpiTupleTable {
+        args: Q::Arguments,
+    ) -> Q::Result {
         self.readonly = false;
         self.execute(query, self.readonly, limit, args)
-=======
-    pub fn select<Q: Query>(&self, query: Q, limit: Option<i64>, args: Q::Arguments) -> Q::Result {
-        // Postgres docs say:
-        //
-        //    It is generally unwise to mix read-only and read-write commands within a single function
-        //    using SPI; that could result in very confusing behavior, since the read-only queries
-        //    would not see the results of any database updates done by the read-write queries.
-        //
-        // As such, we don't actually set read-only to true here
-
-        // TODO:  can we detect if the command counter (or something?) has incremented and if yes
-        //        then we set read_only=false, else we can set it to true?
-        //        Is this even a good idea?
-        self.execute(query, false, limit, args)
-    }
-
-    /// perform any query (including utility statements) that modify the database in some way
-    pub fn update<Q: Query>(&self, query: Q, limit: Option<i64>, args: Q::Arguments) -> Q::Result {
-        self.execute(query, false, limit, args)
->>>>>>> e5039322
     }
 
     fn execute<Q: Query>(
@@ -542,13 +516,8 @@
     /// Rows may be then fetched using [`SpiCursor::fetch`].
     ///
     /// See [`SpiCursor`] docs for usage details.
-    pub fn open_cursor<Q: Query>(
-        &self,
-<<<<<<< HEAD
-        query: &str,
-        args: Option<Vec<(PgOid, Option<pg_sys::Datum>)>>,
-    ) -> Result<SpiCursor, Error> {
-        self.open_cursor_impl(query, args)
+    pub fn open_cursor<Q: Query>(&self, query: Q, args: Q::Arguments) -> Result<SpiCursor, Error> {
+        query.open_cursor(&self, args)
     }
 
     /// Set up a cursor that will execute the specified update (mutating) query
@@ -556,66 +525,13 @@
     /// Rows may be then fetched using [`SpiCursor::fetch`].
     ///
     /// See [`SpiCursor`] docs for usage details.
-    pub fn open_cursor_mut(
+    pub fn open_cursor_mut<Q: Query>(
         &mut self,
-        query: &str,
-        args: Option<Vec<(PgOid, Option<pg_sys::Datum>)>>,
+        query: Q,
+        args: Q::Arguments,
     ) -> Result<SpiCursor, Error> {
         self.readonly = false;
-        self.open_cursor_impl(query, args)
-    }
-
-    fn open_cursor_impl(
-        &self,
-        query: &str,
-        args: Option<Vec<(PgOid, Option<pg_sys::Datum>)>>,
-    ) -> Result<SpiCursor, Error> {
-        let src = std::ffi::CString::new(query).expect("query contained a null byte");
-        let args = args.unwrap_or_default();
-
-        let nargs = args.len();
-        let mut argtypes = vec![];
-        let mut datums = vec![];
-        let mut nulls = vec![];
-
-        for (argtype, datum) in args {
-            argtypes.push(argtype.value());
-
-            match datum {
-                Some(datum) => {
-                    // ' ' here means that the datum is not null
-                    datums.push(datum);
-                    nulls.push(' ' as std::os::raw::c_char);
-                }
-
-                None => {
-                    // 'n' here means that the datum is null
-                    datums.push(pg_sys::Datum::from(0usize));
-                    nulls.push('n' as std::os::raw::c_char);
-                }
-            }
-        }
-
-        let ptr = NonNull::new(unsafe {
-            pg_sys::SPI_cursor_open_with_args(
-                std::ptr::null_mut(), // let postgres assign a name
-                src.as_ptr(),
-                nargs as i32,
-                argtypes.as_mut_ptr(),
-                datums.as_mut_ptr(),
-                nulls.as_ptr(),
-                self.readonly,
-                0,
-            )
-        })
-        .ok_or(Error::PortalIsNull)?;
-        Ok(SpiCursor { ptr, _phantom: PhantomData })
-=======
-        query: Q,
-        args: Q::Arguments,
-    ) -> Result<SpiCursor<'a>, Error> {
         query.open_cursor(&self, args)
->>>>>>> e5039322
     }
 
     /// Find a cursor in transaction by name
@@ -869,7 +785,7 @@
 
     fn open_cursor<'c: 'cc, 'cc>(
         self,
-        _client: &'cc SpiClient<'c>,
+        client: &'cc SpiClient<'c>,
         args: Self::Arguments,
     ) -> Result<SpiCursor<'c>, Error> {
         let args = args.unwrap_or_default();
@@ -883,7 +799,7 @@
                 self.plan,
                 datums.as_mut_ptr(),
                 nulls.as_ptr(),
-                false,
+                client.readonly,
             )
         })
         .ok_or(Error::PortalIsNull)?;
