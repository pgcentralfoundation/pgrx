--- conflicted
+++ resolved
@@ -223,7 +223,6 @@
         args: Option<Vec<(PgOid, Option<pg_sys::Datum>)>>,
     ) -> Json {
         Spi::connect(|mut client| {
-<<<<<<< HEAD
             let table = client
                 .update(&format!("EXPLAIN (format json) {}", query), None, args)
                 .first();
@@ -232,11 +231,6 @@
                     .get_one::<Json>()
                     .expect("failed to get json EXPLAIN result"),
             ))
-=======
-            let table =
-                client.update(&format!("EXPLAIN (format json) {}", query), None, None).first();
-            Ok(Some(table.get_one::<Json>().expect("failed to get json EXPLAIN result")))
->>>>>>> 79b25040
         })
         .unwrap()
     }
