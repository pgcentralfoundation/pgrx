[package]
name = "pgx"
version = "0.4.3"
authors = ["ZomboDB, LLC <zombodb@gmail.com>"]
license = "MIT"
description = "pgx:  A Rust framework for creating Postgres extensions"
homepage = "https://github.com/zombodb/pgx"
repository = "https://github.com/zombodb/pgx"
documentation = "https://docs.rs/pgx"
categories = ["database"]
keywords = ["database", "postgres", "postgresql", "extension"]
readme = "../README.md"
edition = "2021"

[lib]
crate-type = [ "rlib" ]

[features]
default = [ ]
pg10 = [ "pgx-pg-sys/pg10" ]
pg11 = [ "pgx-pg-sys/pg11" ]
pg12 = [ "pgx-pg-sys/pg12" ]
pg13 = [ "pgx-pg-sys/pg13" ]
pg14 = [ "pgx-pg-sys/pg14" ]

[package.metadata.docs.rs]
features = ["pg14"]
no-default-features = true
# Enable `#[cfg(docsrs)]` (https://docs.rs/about/builds#cross-compiling)
rustc-args = ["--cfg", "docsrs"]

[dependencies]
cstr_core = "0.2.5"
enum-primitive-derive = "0.2.2"
num-traits = "0.2.14"
seahash = "4.1.0"
pgx-macros = { path = "../pgx-macros/", version = "0.4.3" }
pgx-pg-sys = { path = "../pgx-pg-sys", version = "0.4.3" }
pgx-utils = { path = "../pgx-utils/", version = "0.4.3" }
serde = { version = "1.0.136", features = [ "derive" ] }
serde_cbor = "0.11.2"
serde_json = "1.0.79"
time = { version = "0.3.9", features = ["formatting", "parsing", "alloc", "macros"] }
atomic-traits = "0.3.0"
heapless = "0.7.10"
hash32 = "0.2.1"
uuid = { version = "0.8.2", features = [ "v4" ] } 
once_cell = "1.10.0"
bitflags = "1.3.2"
eyre = "0.6.8"
tracing = "0.1.34"
tracing-error = "0.2.0"
<<<<<<< HEAD
quote = "1.0.17"
# polyfill until `#![feature(strict_provenance)] stabilizes
sptr = "0.3"
=======
quote = "1.0.18"
>>>>>>> d130652d
<|MERGE_RESOLUTION|>--- conflicted
+++ resolved
@@ -50,10 +50,6 @@
 eyre = "0.6.8"
 tracing = "0.1.34"
 tracing-error = "0.2.0"
-<<<<<<< HEAD
-quote = "1.0.17"
+quote = "1.0.18"
 # polyfill until `#![feature(strict_provenance)] stabilizes
-sptr = "0.3"
-=======
-quote = "1.0.18"
->>>>>>> d130652d
+sptr = "0.3"