[package]
name = "pgx"
version = "0.2.6"
authors = ["ZomboDB, LLC <zombodb@gmail.com>"]
edition = "2018"
license = "MIT"
description = "pgx:  A Rust framework for creating Postgres extensions"
homepage = "https://github.com/zombodb/pgx"
repository = "https://github.com/zombodb/pgx"
documentation = "https://docs.rs/pgx"
categories = ["database"]
keywords = ["database", "postgres", "postgresql", "extension"]
readme = "../README.md"

[lib]
crate-type = [ "rlib" ]

[features]
default = [ ]
pg10 = [ "pgx-pg-sys/pg10" ]
pg11 = [ "pgx-pg-sys/pg11" ]
pg12 = [ "pgx-pg-sys/pg12" ]
pg13 = [ "pgx-pg-sys/pg13" ]
pg14 = [ "pgx-pg-sys/pg14" ]

[package.metadata.docs.rs]
features = ["pg14"]
no-default-features = true
# Enable `#[cfg(docsrs)]` (https://docs.rs/about/builds#cross-compiling)
rustc-args = ["--cfg", "docsrs"]

[dependencies]
enum-primitive-derive = "0.2.2"
num-traits = "0.2.14"
seahash = "4.1.0"
pgx-macros = { path = "../pgx-macros/", version = "0.2.6" }
pgx-pg-sys = { path = "../pgx-pg-sys", version = "0.2.6" }
pgx-utils = { path = "../pgx-utils/", version = "0.2.6" }
serde = { version = "1.0.130", features = [ "derive" ] }
serde_cbor = "0.11.2"
<<<<<<< HEAD
serde_json = "1.0.68"
time = { version = "0.3.2", features = ["formatting", "parsing", "alloc", "macros"] }
=======
serde_json = "1.0.72"
time = { version = "0.3.5", features = ["formatting", "parsing", "alloc", "macros"] }
>>>>>>> 7a55e3a3
atomic-traits = "0.3.0"
heapless = "0.7.8"
hash32 = "0.2.1"
uuid = { version = "0.8.2", features = [ "v4" ] } 
once_cell = "1.8.0"
bitflags = "1.3.2"
petgraph = "0.6.0"
eyre = "0.6.5"
<<<<<<< HEAD
tracing = "0.1.26"
tracing-error = "0.1.2"
quote = "1.0.9"
=======
tracing = "0.1.29"
tracing-error = "0.2.0"
>>>>>>> 7a55e3a3
<|MERGE_RESOLUTION|>--- conflicted
+++ resolved
@@ -38,13 +38,8 @@
 pgx-utils = { path = "../pgx-utils/", version = "0.2.6" }
 serde = { version = "1.0.130", features = [ "derive" ] }
 serde_cbor = "0.11.2"
-<<<<<<< HEAD
-serde_json = "1.0.68"
-time = { version = "0.3.2", features = ["formatting", "parsing", "alloc", "macros"] }
-=======
 serde_json = "1.0.72"
 time = { version = "0.3.5", features = ["formatting", "parsing", "alloc", "macros"] }
->>>>>>> 7a55e3a3
 atomic-traits = "0.3.0"
 heapless = "0.7.8"
 hash32 = "0.2.1"
@@ -53,11 +48,6 @@
 bitflags = "1.3.2"
 petgraph = "0.6.0"
 eyre = "0.6.5"
-<<<<<<< HEAD
-tracing = "0.1.26"
-tracing-error = "0.1.2"
-quote = "1.0.9"
-=======
 tracing = "0.1.29"
 tracing-error = "0.2.0"
->>>>>>> 7a55e3a3
+quote = "1.0.9"