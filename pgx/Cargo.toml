--- conflicted
+++ resolved
@@ -30,33 +30,20 @@
 enum-primitive-derive = "0.2.1"
 num-traits = "0.2.14"
 seahash = "4.1.0"
-<<<<<<< HEAD
-pgx-macros = { path = "../pgx-macros/", version = "0.1.21" }
-pgx-utils = { path = "../pgx-utils/", version = "0.1.21" }
-pgx-pg-sys = { path = "../pgx-pg-sys", version = "0.1.21" }
-serde = { version = "1.0.125", features = [ "derive" ] }
-serde_cbor = "0.11.1"
-serde_json = "1.0.64"
-=======
 pgx-macros = { path = "../pgx-macros/", version = "0.1.22" }
 pgx-pg-sys = { path = "../pgx-pg-sys", version = "0.1.22" }
+pgx-utils = { path = "../pgx-utils/", version = "0.1.22" }
 serde = { version = "1.0.130", features = [ "derive" ] }
 serde_cbor = "0.11.2"
 serde_json = "1.0.67"
->>>>>>> e4ed87a1
 time = "0.2.26"
 atomic-traits = "0.3.0"
 heapless = "0.6.1"
 hash32 = "0.1.1"
 uuid = { version = "0.8.2", features = [ "v4" ] } 
-<<<<<<< HEAD
-once_cell = "1.7.2"
-bitflags = "1.2.1"
+once_cell = "1.8.0"
+bitflags = "1.3.2"
 petgraph = "0.5.1"
 eyre = "0.6.5"
 tracing = "0.1.26"
-tracing-error = "0.1.2"
-=======
-once_cell = "1.8.0"
-bitflags = "1.3.2"
->>>>>>> e4ed87a1
+tracing-error = "0.1.2"