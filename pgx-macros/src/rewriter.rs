// Copyright 2020 ZomboDB, LLC <zombodb@gmail.com>. All rights reserved. Use of this source code is
// governed by the MIT license that can be found in the LICENSE file.

extern crate proc_macro;

use pgx_utils::{categorize_return_type, CategorizedType};
use proc_macro2::Ident;
use quote::{quote, quote_spanned};
use std::ops::Deref;
use std::str::FromStr;
use syn::export::{Span, TokenStream2};
use syn::spanned::Spanned;
use syn::{
    FnArg, ForeignItem, ForeignItemFn, Generics, ItemFn, ItemForeignMod, Pat, ReturnType,
    Signature, Type, Visibility,
};

pub struct PgGuardRewriter();

impl PgGuardRewriter {
    pub fn new() -> Self {
        PgGuardRewriter()
    }

    pub fn extern_block(&self, block: ItemForeignMod) -> proc_macro2::TokenStream {
        let mut stream = TokenStream2::new();

        for item in block.items.into_iter() {
            stream.extend(self.foreign_item(item));
        }

        stream
    }

    pub fn item_fn(
        &self,
        func: ItemFn,
        rewrite_args: bool,
        is_raw: bool,
        no_guard: bool,
    ) -> (proc_macro2::TokenStream, bool) {
        if rewrite_args {
            self.item_fn_with_rewrite(func, is_raw, no_guard)
        } else {
            (self.item_fn_without_rewrite(func, no_guard), true)
        }
    }

    fn item_fn_with_rewrite(
        &self,
        mut func: ItemFn,
        is_raw: bool,
        no_guard: bool,
    ) -> (proc_macro2::TokenStream, bool) {
        // remember the original visibility and signature classifications as we want
        // to use those for the outer function
        let vis = func.vis.clone();

        // but for the inner function (the one we're wrapping) we don't need any kind of
        // abi classification
        func.sig.abi = None;

        let arg_list = PgGuardRewriter::build_arg_list(&func.sig, true);
        let func_name = &func.sig.ident;
        let func_span = func.span();
        let rewritten_args = self.rewrite_args(func.clone(), is_raw);
        let rewritten_return_type = self.rewrite_return_type(func.clone());
        let generics = &func.sig.generics;
        let func_name_wrapper = Ident::new(
            &format!("{}_wrapper", &func.sig.ident.to_string()),
            func_span,
        );

        let returns_void = rewritten_return_type
            .to_string()
            .contains("pg_return_void()");
        let result_var_name = if returns_void {
            Ident::new("_", Span::call_site())
        } else {
            Ident::new("result", Span::call_site())
        };

        let func_call = quote! {
            let #result_var_name = {
                #rewritten_args

                #func_name(#arg_list)
            };
        };

        let prolog = quote! {
            #func

            #[allow(unused_variables)]
        };
        match categorize_return_type(&func) {
            CategorizedType::Default => (
                PgGuardRewriter::impl_standard_udf(
                    func_span,
                    prolog,
                    vis,
                    func_name_wrapper,
                    generics,
                    func_call,
                    rewritten_return_type,
                    no_guard,
                ),
                true,
            ),

            CategorizedType::Tuple(_types) => (PgGuardRewriter::impl_tuple_udf(func), false),

            CategorizedType::Iterator(types) if types.len() == 1 => (
                PgGuardRewriter::impl_setof_srf(
                    types,
                    func_span,
                    prolog,
                    vis,
                    func_name_wrapper,
                    generics,
                    func_call,
                    false,
                ),
                true,
            ),

            CategorizedType::OptionalIterator(types) if types.len() == 1 => (
                PgGuardRewriter::impl_setof_srf(
                    types,
                    func_span,
                    prolog,
                    vis,
                    func_name_wrapper,
                    generics,
                    func_call,
                    true,
                ),
                true,
            ),

            CategorizedType::Iterator(types) => (
                PgGuardRewriter::impl_table_srf(
                    types,
                    func_span,
                    prolog,
                    vis,
                    func_name_wrapper,
                    generics,
                    func_call,
                    false,
                ),
                true,
            ),

            CategorizedType::OptionalIterator(types) => (
                PgGuardRewriter::impl_table_srf(
                    types,
                    func_span,
                    prolog,
                    vis,
                    func_name_wrapper,
                    generics,
                    func_call,
                    true,
                ),
                true,
            ),
        }
    }

    fn impl_standard_udf(
        func_span: Span,
        prolog: proc_macro2::TokenStream,
        vis: Visibility,
        func_name_wrapper: Ident,
        generics: &Generics,
        func_call: proc_macro2::TokenStream,
        rewritten_return_type: proc_macro2::TokenStream,
        no_guard: bool,
    ) -> proc_macro2::TokenStream {
        let guard = if no_guard {
            quote! {#[no_mangle]}
        } else {
            quote! {#[pg_guard]}
        };
        quote_spanned! {func_span=>
            #prolog

            #[allow(clippy::missing_safety_doc)]
            #[allow(clippy::redundant_closure)]
            #guard
            #vis unsafe fn #func_name_wrapper #generics(fcinfo: pg_sys::FunctionCallInfo) -> pg_sys::Datum {

                #func_call

                #rewritten_return_type
            }
        }
    }

    fn impl_tuple_udf(mut func: ItemFn) -> proc_macro2::TokenStream {
        let func_span = func.span();
        let return_type = func.sig.output;
        let return_type = format!("{}", quote! {#return_type});
        let return_type = TokenStream2::from_str(return_type.trim_start_matches("->")).unwrap();
        let return_type = quote! {impl std::iter::Iterator<Item = #return_type>};

        func.sig.output = ReturnType::Default;
        let sig = func.sig;
        let body = func.block;
        quote_spanned! {func_span=>
            #[pg_extern]
            #sig -> #return_type {
                Some(#body).into_iter()
            }
        }
    }

    fn impl_setof_srf(
        types: Vec<String>,
        func_span: Span,
        prolog: proc_macro2::TokenStream,
        vis: Visibility,
        func_name_wrapper: Ident,
        generics: &Generics,
        func_call: proc_macro2::TokenStream,
        optional: bool,
    ) -> proc_macro2::TokenStream {
        let generic_type = proc_macro2::TokenStream::from_str(types.first().unwrap()).unwrap();

        let result_handler = if optional {
            quote! {
                let result = match pgx::PgMemoryContexts::For(funcctx.multi_call_memory_ctx).switch_to(|_| { #func_call result }) {
                    Some(result) => result,
                    None => {
                        pgx::srf_return_done(fcinfo, &mut funcctx);
                        return pgx::pg_return_null(fcinfo)
                    }
                };
            }
        } else {
            quote! {
                let result = pgx::PgMemoryContexts::For(funcctx.multi_call_memory_ctx).switch_to(|_| { #func_call result });
            }
        };

        quote_spanned! {func_span=>
            #prolog
            #[pg_guard]
            #vis fn #func_name_wrapper #generics(fcinfo: pg_sys::FunctionCallInfo) -> pg_sys::Datum {

                struct IteratorHolder<T> {
                    iter: *mut dyn Iterator<Item=T>,
                }

                let mut funcctx: pgx::PgBox<pg_sys::FuncCallContext>;
                let mut iterator_holder: pgx::PgBox<IteratorHolder<#generic_type>>;

                if srf_is_first_call(fcinfo) {
                    funcctx = pgx::srf_first_call_init(fcinfo);
                    funcctx.user_fctx = pgx::PgMemoryContexts::For(funcctx.multi_call_memory_ctx).palloc_struct::<IteratorHolder<#generic_type>>() as void_mut_ptr;

                    iterator_holder = pgx::PgBox::from_pg(funcctx.user_fctx as *mut IteratorHolder<#generic_type>);

                    #result_handler

                    iterator_holder.iter = pgx::PgMemoryContexts::For(funcctx.multi_call_memory_ctx).leak_and_drop_on_delete(result);
                }

                funcctx = pgx::srf_per_call_setup(fcinfo);
                iterator_holder = pgx::PgBox::from_pg(funcctx.user_fctx as *mut IteratorHolder<#generic_type>);

                let mut iter = unsafe { Box::from_raw(iterator_holder.iter) };
                match iter.next() {
                    Some(result) => {
                        // we need to leak the boxed iterator so that it's not freed by rust and we can
                        // continue to use it
                        Box::leak(iter);

                        pgx::srf_return_next(fcinfo, &mut funcctx);
                        match result.into_datum() {
                            Some(datum) => datum,
                            None => pgx::pg_return_null(fcinfo),
                        }
                    },
                    None => {
                        // leak the iterator here too, even tho we're done, b/c our MemoryContextCallback
                        // function is going to properly drop it for us
                        Box::leak(iter);

                        pgx::srf_return_done(fcinfo, &mut funcctx);
                        pgx::pg_return_null(fcinfo)
                    },
                }
            }
        }
    }

    fn impl_table_srf(
        types: Vec<String>,
        func_span: Span,
        prolog: proc_macro2::TokenStream,
        vis: Visibility,
        func_name_wrapper: Ident,
        generics: &Generics,
        func_call: proc_macro2::TokenStream,
        optional: bool,
    ) -> proc_macro2::TokenStream {
        let numtypes = types.len();
        let i = (0..numtypes).map(syn::Index::from);
        let create_heap_tuple = quote! {
            let mut datums: [usize; #numtypes] = [0; #numtypes];
            let mut nulls: [bool; #numtypes] = [false; #numtypes];

            // TODO:  how to detect that 'result.i' is an Option, and if it's none
            //        set nulls[i] to true?
            #(
                let datum = result.#i.into_datum();
                match datum {
                    Some(datum) => { datums[#i] = datum as usize; },
                    None => { nulls[#i] = true; }
                }
            )*

            let heap_tuple = unsafe { pgx::pg_sys::heap_form_tuple(funcctx.tuple_desc, datums.as_mut_ptr(), nulls.as_mut_ptr()) };
        };

        let composite_type = format!("({})", types.join(","));
        let generic_type = proc_macro2::TokenStream::from_str(&composite_type).unwrap();

        let result_handler = if optional {
            quote! {
                let result = match pgx::PgMemoryContexts::For(funcctx.multi_call_memory_ctx).switch_to(|_| { #func_call result }) {
                    Some(result) => result,
                    None => {
                        pgx::srf_return_done(fcinfo, &mut funcctx);
                        return pgx::pg_return_null(fcinfo)
                    }
                };
            }
        } else {
            quote! {
                let result = pgx::PgMemoryContexts::For(funcctx.multi_call_memory_ctx).switch_to(|_| { #func_call result });
            }
        };

        quote_spanned! {func_span=>
            #prolog
            #[pg_guard]
            #vis fn #func_name_wrapper #generics(fcinfo: pg_sys::FunctionCallInfo) -> pg_sys::Datum {

                struct IteratorHolder<T> {
                    iter: *mut dyn Iterator<Item=T>,
                }

                let mut funcctx: pgx::PgBox<pg_sys::FuncCallContext>;
                let mut iterator_holder: pgx::PgBox<IteratorHolder<#generic_type>>;

                if srf_is_first_call(fcinfo) {
                    funcctx = pgx::srf_first_call_init(fcinfo);
                    funcctx.user_fctx = pgx::PgMemoryContexts::For(funcctx.multi_call_memory_ctx).palloc_struct::<IteratorHolder<#generic_type>>() as void_mut_ptr;
                    funcctx.tuple_desc = pgx::PgMemoryContexts::For(funcctx.multi_call_memory_ctx).switch_to(|_| {
                        let mut tupdesc: *mut pgx::pg_sys::TupleDescData = std::ptr::null_mut();

                        unsafe {
                            /* Build a tuple descriptor for our result type */
                            if pgx::pg_sys::get_call_result_type(fcinfo, std::ptr::null_mut(), &mut tupdesc) != pgx::pg_sys::TypeFuncClass_TYPEFUNC_COMPOSITE {
                                pgx::error!("return type must be a row type");
                            }

                            pgx::pg_sys::BlessTupleDesc(tupdesc)
                        }
                    });
                    iterator_holder = pgx::PgBox::from_pg(funcctx.user_fctx as *mut IteratorHolder<#generic_type>);

                    #result_handler

                    iterator_holder.iter = pgx::PgMemoryContexts::For(funcctx.multi_call_memory_ctx).leak_and_drop_on_delete(result);
                }

                funcctx = pgx::srf_per_call_setup(fcinfo);
                iterator_holder = pgx::PgBox::from_pg(funcctx.user_fctx as *mut IteratorHolder<#generic_type>);

                let mut iter = unsafe { Box::from_raw(iterator_holder.iter) };
                match iter.next() {
                    Some(result) => {
                        // we need to leak the boxed iterator so that it's not freed by rust and we can
                        // continue to use it
                        Box::leak(iter);

                        #create_heap_tuple

                        let datum = pgx::heap_tuple_get_datum(heap_tuple);
                        pgx::srf_return_next(fcinfo, &mut funcctx);
                        datum as pgx::pg_sys::Datum
                    },
                    None => {
                        // leak the iterator here too, even tho we're done, b/c our MemoryContextCallback
                        // function is going to properly drop it for us
                        Box::leak(iter);

                        pgx::srf_return_done(fcinfo, &mut funcctx);
                        pgx::pg_return_null(fcinfo)
                    },
                }
            }
        }
    }

    fn item_fn_without_rewrite(
        &self,
        mut func: ItemFn,
        no_guard: bool,
    ) -> proc_macro2::TokenStream {
        // remember the original visibility and signature classifications as we want
        // to use those for the outer function
        let input_func_name = func.sig.ident.to_string();
        let sig = func.sig.clone();
        let vis = func.vis.clone();
        let is_extern_c = if let Some(abi) = func.sig.abi.as_ref() {
            if let Some(name) = abi.name.as_ref() {
                name.value() == "C"
            } else {
                false
            }
        } else {
            false
        };

        // but for the inner function (the one we're wrapping) we don't need any kind of
        // abi classification
        func.sig.abi = None;

        // nor do we need a visibility beyond "private"
        func.vis = Visibility::Inherited;

        func.sig.ident = Ident::new(
            &format!("{}_inner", func.sig.ident.to_string()),
            func.sig.ident.span(),
        );

        let arg_list = PgGuardRewriter::build_arg_list(&sig, false);
        let func_name = PgGuardRewriter::build_func_name(&func.sig);

        let func_call = if no_guard {
            quote! { #func_name(#arg_list) }
        } else {
            quote! { pg_sys::guard::guard( || #func_name(#arg_list) ) }
        };

<<<<<<< HEAD
        let prolog = if input_func_name.to_string().eq("_PG_init") {
=======
        let prolog = if input_func_name == "_PG_init" || input_func_name == "_PG_fini" {
>>>>>>> 62704527
            quote! {
                #[allow(non_snake_case)]
                #[no_mangle]
            }
        } else if is_extern_c {
            quote! {}
        } else {
            quote! {
                #[no_mangle]
            }
        };

        quote_spanned! {func.span()=>
            #prolog
            #vis #sig {
                #[allow(non_snake_case)]
                #func
                #func_call
            }
        }
    }

    pub fn foreign_item(&self, item: ForeignItem) -> proc_macro2::TokenStream {
        match item {
            ForeignItem::Fn(func) => {
                if func.sig.variadic.is_some() {
                    return quote! { extern "C" { #func } };
                }

                self.foreign_item_fn(func)
            }
            _ => quote! { extern "C" { #item } },
        }
    }

    pub fn foreign_item_fn(&self, func: ForeignItemFn) -> proc_macro2::TokenStream {
        let func_name = PgGuardRewriter::build_func_name(&func.sig);
        let arg_list = PgGuardRewriter::rename_arg_list(&func.sig);
        let arg_list_with_types = PgGuardRewriter::rename_arg_list_with_types(&func.sig);
        let return_type = PgGuardRewriter::get_return_type(&func.sig);

        quote! {
            #[allow(clippy::missing_safety_doc)]
            #[allow(clippy::redundant_closure)]
            pub unsafe fn #func_name ( #arg_list_with_types ) #return_type {
                // as the panic message says, we can't call Postgres functions from threads
                // the value of IS_MAIN_THREAD gets set through the pg_module_magic!() macro
                if crate::submodules::guard::IS_MAIN_THREAD.with(|v| v.get().is_none()) {
                    panic!("functions under #[pg_guard] cannot be called from threads");
                };

                extern "C" {
                    pub fn #func_name( #arg_list_with_types ) #return_type ;
                }

                let prev_exception_stack = pg_sys::PG_exception_stack;
                let prev_error_context_stack = pg_sys::error_context_stack;
                let mut jmp_buff = std::mem::MaybeUninit::uninit();
                let jump_value = pg_sys::sigsetjmp(jmp_buff.as_mut_ptr(), 0);

                let result = if jump_value == 0 {
                    pg_sys::PG_exception_stack = jmp_buff.as_mut_ptr();
                    #func_name(#arg_list)
                } else {
                    pg_sys::PG_exception_stack = prev_exception_stack;
                    pg_sys::error_context_stack = prev_error_context_stack;
                    panic!(pg_sys::JumpContext { });
                };

                pg_sys::PG_exception_stack = prev_exception_stack;
                pg_sys::error_context_stack = prev_error_context_stack;

                result
            }
        }
    }

    pub fn build_func_name(sig: &Signature) -> Ident {
        sig.ident.clone()
    }

    #[allow(clippy::cmp_owned)]
    pub fn build_arg_list(sig: &Signature, suffix_arg_name: bool) -> proc_macro2::TokenStream {
        let mut arg_list = proc_macro2::TokenStream::new();

        for arg in &sig.inputs {
            match arg {
                FnArg::Typed(ty) => {
                    if let Pat::Ident(ident) = ty.pat.deref() {
                        if suffix_arg_name && ident.ident.to_string() != "fcinfo" {
                            let ident = Ident::new(&format!("{}_", ident.ident), ident.span());
                            arg_list.extend(quote! { #ident, });
                        } else {
                            arg_list.extend(quote! { #ident, });
                        }
                    }
                }
                FnArg::Receiver(_) => panic!(
                    "#[pg_guard] doesn't support external functions with 'self' as the argument"
                ),
            }
        }

        arg_list
    }

    pub fn rename_arg_list(sig: &Signature) -> proc_macro2::TokenStream {
        let mut arg_list = proc_macro2::TokenStream::new();

        for arg in &sig.inputs {
            match arg {
                FnArg::Typed(ty) => {
                    if let Pat::Ident(ident) = ty.pat.deref() {
                        // prefix argument name with "arg_""
                        let name = Ident::new(&format!("arg_{}", ident.ident), ident.ident.span());
                        arg_list.extend(quote! { #name, });
                    }
                }
                FnArg::Receiver(_) => panic!(
                    "#[pg_guard] doesn't support external functions with 'self' as the argument"
                ),
            }
        }

        arg_list
    }

    pub fn rename_arg_list_with_types(sig: &Signature) -> proc_macro2::TokenStream {
        let mut arg_list = proc_macro2::TokenStream::new();

        for arg in &sig.inputs {
            match arg {
                FnArg::Typed(ty) => {
                    if let Pat::Ident(_) = ty.pat.deref() {
                        // prefix argument name with a "arg_"
                        let arg =
                            proc_macro2::TokenStream::from_str(&format!("arg_{}", quote! {#ty}))
                                .unwrap();
                        arg_list.extend(quote! { #arg, });
                    }
                }
                FnArg::Receiver(_) => panic!(
                    "#[pg_guard] doesn't support external functions with 'self' as the argument"
                ),
            }
        }

        arg_list
    }

    pub fn get_return_type(sig: &Signature) -> ReturnType {
        sig.output.clone()
    }

    pub fn rewrite_args(&self, func: ItemFn, is_raw: bool) -> proc_macro2::TokenStream {
        let fsr = FunctionSignatureRewriter::new(func);
        let args = fsr.args(is_raw);

        quote! {
            #args
        }
    }

    pub fn rewrite_return_type(&self, func: ItemFn) -> proc_macro2::TokenStream {
        let fsr = FunctionSignatureRewriter::new(func);
        let result = fsr.return_type();

        quote! {
            #result
        }
    }
}

struct FunctionSignatureRewriter {
    func: ItemFn,
}

impl FunctionSignatureRewriter {
    fn new(func: ItemFn) -> Self {
        FunctionSignatureRewriter { func }
    }

    fn return_type(&self) -> proc_macro2::TokenStream {
        let mut stream = proc_macro2::TokenStream::new();
        match &self.func.sig.output {
            ReturnType::Default => {
                stream.extend(quote! {
                    pgx::pg_return_void()
                });
            }
            ReturnType::Type(_, type_) => {
                if type_matches(type_, "Option") {
                    stream.extend(quote! {
                        match result {
                            Some(result) => {
                                result.into_datum().unwrap_or_else(|| panic!("returned Option<T> was NULL"))
                            },
                            None => pgx::pg_return_null(fcinfo)
                        }
                    });
                } else if type_matches(type_, "pg_sys :: Datum") {
                    stream.extend(quote! {
                        result
                    });
                } else if type_matches(type_, "()") {
                    stream.extend(quote! {
                       pgx::pg_return_void()
                    });
                } else {
                    stream.extend(quote! {
                        result.into_datum().unwrap_or_else(|| panic!("returned Datum was NULL"))
                    });
                }
            }
        }

        stream
    }

    fn args(&self, is_raw: bool) -> proc_macro2::TokenStream {
        if self.func.sig.inputs.len() == 1 && self.return_type_is_datum() {
            if let FnArg::Typed(ty) = self.func.sig.inputs.first().unwrap() {
                if type_matches(&ty.ty, "pg_sys :: FunctionCallInfo") {
                    return proc_macro2::TokenStream::new();
                }
            }
        }

        let mut stream = proc_macro2::TokenStream::new();
        let mut i = 0usize;
        let mut have_fcinfo = false;
        for arg in &self.func.sig.inputs {
            match arg {
                FnArg::Receiver(_) => panic!("Functions that take self are not supported"),
                FnArg::Typed(ty) => match ty.pat.deref() {
                    Pat::Ident(ident) => {
                        let name = Ident::new(&format!("{}_", ident.ident), ident.span());
                        let type_ = &ty.ty;
                        let is_option = type_matches(type_, "Option");

                        if have_fcinfo {
                            panic!("When using `pg_sys::FunctionCallInfo` as an argument it must be the last argument")
                        }

                        let ts = if is_option {
                            let option_type = extract_option_type(type_);
                            quote_spanned! {ident.span()=>
                                let #name = pgx::pg_getarg::<#option_type>(fcinfo, #i);
                            }
                        } else if type_matches(type_, "pg_sys :: FunctionCallInfo") {
                            have_fcinfo = true;
                            quote_spanned! {ident.span()=>
                                let #name = fcinfo;
                            }
                        } else if is_raw {
                            quote_spanned! {ident.span()=>
                                let #name = pgx::pg_getarg_datum_raw(fcinfo, #i) as #type_;
                            }
                        } else {
                            quote_spanned! {ident.span()=>
                                let #name = pgx::pg_getarg::<#type_>(fcinfo, #i).unwrap_or_else(|| panic!("{} is null", stringify!{#ident}));
                            }
                        };

                        stream.extend(ts);

                        i += 1;
                    }
                    _ => panic!("Unrecognized function arg type"),
                },
            }
        }

        stream
    }

    fn return_type_is_datum(&self) -> bool {
        match &self.func.sig.output {
            ReturnType::Default => false,
            ReturnType::Type(_, ty) => type_matches(ty, "pg_sys :: Datum"),
        }
    }
}

fn type_matches(ty: &Type, pattern: &str) -> bool {
    let type_string = format!("{}", quote! {#ty});
    type_string.starts_with(pattern)
}

fn extract_option_type(ty: &Type) -> proc_macro2::TokenStream {
    match ty {
        Type::Path(path) => {
            let mut stream = proc_macro2::TokenStream::new();
            for segment in &path.path.segments {
                let arguments = &segment.arguments;

                stream.extend(quote! { #arguments });
            }

            let string = stream.to_string();
            let string = string.trim().trim_start_matches('<');
            let string = string.trim().trim_end_matches('>');

            proc_macro2::TokenStream::from_str(string.trim()).unwrap()
        }
        _ => panic!("No type found inside Option"),
    }
}<|MERGE_RESOLUTION|>--- conflicted
+++ resolved
@@ -448,11 +448,7 @@
             quote! { pg_sys::guard::guard( || #func_name(#arg_list) ) }
         };
 
-<<<<<<< HEAD
-        let prolog = if input_func_name.to_string().eq("_PG_init") {
-=======
         let prolog = if input_func_name == "_PG_init" || input_func_name == "_PG_fini" {
->>>>>>> 62704527
             quote! {
                 #[allow(non_snake_case)]
                 #[no_mangle]
