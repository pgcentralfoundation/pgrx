--- conflicted
+++ resolved
@@ -25,16 +25,11 @@
 pgx-utils = { path = "../pgx-utils", version = "0.1.22" }
 proc-macro2 = "1.0.29"
 quote = "1.0.9"
-<<<<<<< HEAD
 syn = { version = "1.0.76", features = [ "extra-traits", "full", "fold", "parsing" ] }
-unescape = "0.1.0"
-=======
-syn = { version = "1.0.75", features = [ "extra-traits", "full", "fold", "parsing" ] }
 unescape = "0.1.0"
 proc-macro-crate = "1.0.0"
 
 [dev-dependencies]
 pgx = { path = "../pgx", version = "0.1.21" }
 pgx-pg-sys = { path = "../pgx-pg-sys", version = "0.1.21" }
-serde = "1.0.117"
->>>>>>> 34fe6f1b
+serde = "1.0.117"