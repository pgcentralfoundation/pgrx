--- conflicted
+++ resolved
@@ -22,15 +22,9 @@
 targets = ["x86_64-unknown-linux-gnu"]
 
 [dependencies]
-<<<<<<< HEAD
-memoffset = "0.5.5"
-once_cell = "1.4.1"
-pgx-macros = { path = "../pgx-macros/", version= "^0.0.13"}
-=======
 memoffset = "0.5.6"
 once_cell = "1.4.1"
 pgx-macros = { path = "../pgx-macros/", version= "^0.0.15"}
->>>>>>> 62704527
 
 [build-dependencies]
 bindgen = "0.55.1"
