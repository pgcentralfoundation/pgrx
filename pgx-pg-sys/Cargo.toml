[package]
name = "pgx-pg-sys"
version = "0.4.3"
authors = ["ZomboDB, LLC <zombodb@gmail.com>"]
license = "MIT"
description = "Generated Rust bindings for Postgres internals, for use with 'pgx'"
homepage = "https://github.com/zombodb/pgx"
repository = "https://github.com/zombodb/pgx"
documentation = "https://docs.rs/pgx-pg-sys"
readme = "README.md"
edition = "2021"

[features]
default = [ ]
pg10 = [ ]
pg11 = [ ]
pg12 = [ ]
pg13 = [ ]
pg14 = [ ]

[package.metadata.docs.rs]
features = ["pg14"]
no-default-features = true
targets = ["x86_64-unknown-linux-gnu"]
# Enable `#[cfg(docsrs)]` (https://docs.rs/about/builds#cross-compiling)
rustc-args = ["--cfg", "docsrs"]
rustdoc-args = ["--cfg", "docsrs"]

[dependencies]
memoffset = "0.6.5"
once_cell = "1.10.0"
<<<<<<< HEAD
pgx-macros = { path = "../pgx-macros/", version = "0.4.2" }
sptr = "0.3"
=======
pgx-macros = { path = "../pgx-macros/", version = "0.4.3" }
>>>>>>> d130652d

[build-dependencies]
bindgen = { version = "0.59.2", default-features = false, features = ["runtime"] }
build-deps = "0.1.4"
owo-colors = "3.3.0"
num_cpus = "1.13.1"
pgx-utils = { path = "../pgx-utils/", version = "0.4.3" }
proc-macro2 = "1.0.37"
quote = "1.0.18"
rayon = "1.5.2"
syn = { version = "1.0.91", features = [ "extra-traits", "full", "fold", "parsing" ] }
eyre = "0.6.8"
color-eyre = "0.6.1"<|MERGE_RESOLUTION|>--- conflicted
+++ resolved
@@ -29,12 +29,8 @@
 [dependencies]
 memoffset = "0.6.5"
 once_cell = "1.10.0"
-<<<<<<< HEAD
-pgx-macros = { path = "../pgx-macros/", version = "0.4.2" }
+pgx-macros = { path = "../pgx-macros/", version = "0.4.3" }
 sptr = "0.3"
-=======
-pgx-macros = { path = "../pgx-macros/", version = "0.4.3" }
->>>>>>> d130652d
 
 [build-dependencies]
 bindgen = { version = "0.59.2", default-features = false, features = ["runtime"] }
