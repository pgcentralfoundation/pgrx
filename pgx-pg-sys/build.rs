--- conflicted
+++ resolved
@@ -116,13 +116,9 @@
             } else {
                 vec![out_dir.clone()]
             };
-<<<<<<< HEAD
-        for mut bindings_file in bindings_files {
-            eprintln!("Writing bindings file for pg{}", major_version);
-=======
         for dest_dir in dest_dirs {
             let mut bindings_file = dest_dir.clone();
->>>>>>> 329438bb
+            eprintln!("Writing bindings file for pg{}", major_version);
             bindings_file.push(&format!("pg{}.rs", major_version));
             handle_result!(
                 write_rs_file(
