// Copyright 2020 ZomboDB, LLC <zombodb@gmail.com>. All rights reserved. Use of this source code is
// governed by the MIT license that can be found in the LICENSE file.

use crate::command::stop::stop_postgres;
<<<<<<< HEAD
use crate::CommandExecute;
use colored::Colorize;
=======
use crate::{CommandExecute, SUPPORTED_MAJOR_VERSIONS};
use owo_colors::OwoColorize;
>>>>>>> 737f542f
use eyre::{eyre, WrapErr};
use pgx_utils::{
    prefix_path,
    SUPPORTED_MAJOR_VERSIONS,
    pg_config::{PgConfig, PgConfigSelector, Pgx},
};
use rayon::prelude::*;
use rttp_client::{types::Proxy, HttpClient};

use std::collections::HashMap;
use std::fs::File;
use std::io::Write;
use std::path::PathBuf;
use std::process::Stdio;

use std::sync::{Arc, Mutex};

static PROCESS_ENV_DENYLIST: &'static [&'static str] = &[
    "DEBUG",
    "MAKEFLAGS",
    "MAKELEVEL",
    "MFLAGS",
    "DYLD_FALLBACK_LIBRARY_PATH",
    "OPT_LEVEL",
    "TARGET",
    "PROFILE",
    "OUT_DIR",
    "HOST",
    "NUM_JOBS",
    "LIBRARY_PATH", // see https://github.com/zombodb/pgx/issues/16
];

/// Initialize pgx development environment for the first time
#[derive(clap::Args, Debug)]
#[clap(author)]
pub(crate) struct Init {
    /// If installed locally, the path to PG10's `pgconfig` tool, or `downLoad` to have pgx download/compile/install it
    #[clap(env = "PG10_PG_CONFIG", long, help = "")]
    pg10: Option<String>,
    /// If installed locally, the path to PG11's `pgconfig` tool, or `downLoad` to have pgx download/compile/install it
    #[clap(env = "PG11_PG_CONFIG", long)]
    pg11: Option<String>,
    /// If installed locally, the path to PG12's `pgconfig` tool, or `downLoad` to have pgx download/compile/install it
    #[clap(env = "PG12_PG_CONFIG", long)]
    pg12: Option<String>,
    /// If installed locally, the path to PG13's `pgconfig` tool, or `downLoad` to have pgx download/compile/install it
    #[clap(env = "PG13_PG_CONFIG", long)]
    pg13: Option<String>,
    /// If installed locally, the path to PG14's `pgconfig` tool, or `downLoad` to have pgx download/compile/install it
    #[clap(env = "PG14_PG_CONFIG", long)]
    pg14: Option<String>,
    #[clap(from_global, parse(from_occurrences))]
    verbose: usize,
}

impl CommandExecute for Init {
    #[tracing::instrument(level = "error", skip(self))]
    fn execute(self) -> eyre::Result<()> {
        let mut versions = HashMap::new();

        if let Some(version) = self.pg10 {
            versions.insert("pg10", version.clone());
        }
        if let Some(version) = self.pg11 {
            versions.insert("pg11", version.clone());
        }
        if let Some(version) = self.pg12 {
            versions.insert("pg12", version.clone());
        }
        if let Some(version) = self.pg13 {
            versions.insert("pg13", version.clone());
        }
        if let Some(version) = self.pg14 {
            versions.insert("pg14", version.clone());
        }

        if versions.is_empty() {
            // no arguments specified, so we'll just install our defaults
            init_pgx(&Pgx::default(SUPPORTED_MAJOR_VERSIONS)?)
        } else {
            // user specified arguments, so we'll only install those versions of Postgres
            let mut default_pgx = None;
            let mut pgx = Pgx::new();

            for (pgver, pg_config_path) in versions {
                let config = if pg_config_path == "download" {
                    if default_pgx.is_none() {
                        default_pgx = Some(Pgx::default(SUPPORTED_MAJOR_VERSIONS)?);
                    }
                    default_pgx
                        .as_ref()
                        .unwrap() // We just set this
                        .get(&pgver)
                        .wrap_err_with(|| format!("{} is not a known Postgres version", pgver))?
                        .clone()
                } else {
                    PgConfig::new(pg_config_path.into())
                };
                pgx.push(config);
            }

            init_pgx(&pgx)
        }
    }
}

#[tracing::instrument(skip_all, fields(pgx_home = %Pgx::home()?.display()))]
pub(crate) fn init_pgx(pgx: &Pgx) -> eyre::Result<()> {
    let dir = Pgx::home()?;

    let output_configs = Arc::new(Mutex::new(Vec::new()));

    let mut pg_configs = Vec::new();
    for pg_config in pgx.iter(PgConfigSelector::All) {
        pg_configs.push(pg_config?);
    }

    let span = tracing::Span::current();
    pg_configs
        .into_par_iter()
        .map(|pg_config| {
            let _span = span.clone().entered();
            let mut pg_config = pg_config.clone();
            stop_postgres(&pg_config).ok(); // no need to fail on errors trying to stop postgres while initializing
            if !pg_config.is_real() {
                pg_config = match download_postgres(&pg_config, &dir) {
                    Ok(pg_config) => pg_config,
                    Err(e) => return Err(eyre!(e)),
                }
            }

            let mut mutex = output_configs.lock();
            // PoisonError doesn't implement std::error::Error, can't `?` it.
            let output_configs = mutex.as_mut().expect("failed to get output_configs lock");

            output_configs.push(pg_config);
            Ok(())
        })
        .collect::<eyre::Result<()>>()?;

    let mut mutex = output_configs.lock();
    // PoisonError doesn't implement std::error::Error, can't `?` it.
    let output_configs = mutex.as_mut().unwrap();

    output_configs.sort_by(|a, b| {
        a.major_version()
            .ok()
            .expect("could not determine major version")
            .cmp(
                &b.major_version()
                    .ok()
                    .expect("could not determine major version"),
            )
    });
    for pg_config in output_configs.iter() {
        validate_pg_config(pg_config)?;

        let datadir = pg_config.data_dir()?;
        let bindir = pg_config.bin_dir()?;
        if !datadir.exists() {
            initdb(&bindir, &datadir)?;
        }
    }

    write_config(output_configs)?;
    Ok(())
}

#[tracing::instrument(level = "error", skip_all, fields(pg_version = %pg_config.version()?, pgx_home))]
fn download_postgres(pg_config: &PgConfig, pgx_home: &PathBuf) -> eyre::Result<PgConfig> {
    println!(
        "{} Postgres v{}.{} from {}",
        "  Downloading".bold().green(),
        pg_config.major_version()?,
        pg_config.minor_version()?,
        pg_config.url().expect("no url"),
    );
    let url = pg_config.url().expect("no url for pg_config").as_str();
    tracing::debug!(url = %url, "Fetching");
    let mut http_client = HttpClient::new();
    http_client.get().url(url);
    if let Some((host, port)) =
        env_proxy::for_url_str(pg_config.url().expect("no url for pg_config")).host_port()
    {
        http_client.proxy(Proxy::https(host, port as u32));
    }
    let http_response = http_client.emit()?;
    tracing::trace!(status_code = %http_response.code(), url = %url, "Fetched");
    if http_response.code() != 200 {
        return Err(eyre!(
            "Problem downloading {}:\ncode={}\n{}",
            pg_config.url().unwrap().to_string().yellow().bold(),
            http_response.code(),
            http_response.body().to_string()
        ));
    }
    let pgdir = untar(http_response.body().binary(), pgx_home, pg_config)?;
    configure_postgres(pg_config, &pgdir)?;
    make_postgres(pg_config, &pgdir)?;
    make_install_postgres(pg_config, &pgdir) // returns a new PgConfig object
}

fn untar(bytes: &[u8], pgxdir: &PathBuf, pg_config: &PgConfig) -> eyre::Result<PathBuf> {
    let mut pgdir = pgxdir.clone();
    pgdir.push(format!(
        "{}.{}",
        pg_config.major_version()?,
        pg_config.minor_version()?
    ));
    if pgdir.exists() {
        // delete everything at this path if it already exists
        println!("{} {}", "     Removing".bold().green(), pgdir.display());
        std::fs::remove_dir_all(&pgdir)?;
    }
    std::fs::create_dir_all(&pgdir)?;

    println!(
        "{} Postgres v{}.{} to {}",
        "    Untarring".bold().green(),
        pg_config.major_version()?,
        pg_config.minor_version()?,
        pgdir.display()
    );
    let mut child = std::process::Command::new("tar")
        .arg("-C")
        .arg(&pgdir)
        .arg("--strip-components=1")
        .arg("-xjf")
        .arg("-")
        .stdout(std::process::Stdio::piped())
        .stderr(std::process::Stdio::piped())
        .stdin(std::process::Stdio::piped())
        .spawn()
        .expect("failed to spawn `tar`");

    let stdin = child.stdin.as_mut().expect("failed to get `tar`'s stdin");
    stdin.write_all(bytes)?;
    stdin.flush()?;
    let output = child.wait_with_output()?;

    if output.status.success() {
        Ok(pgdir)
    } else {
        Err(eyre!(
            "Command error: {}",
            String::from_utf8(output.stderr)?
        ))
    }
}

fn configure_postgres(pg_config: &PgConfig, pgdir: &PathBuf) -> eyre::Result<()> {
    println!(
        "{} Postgres v{}.{}",
        "  Configuring".bold().green(),
        pg_config.major_version()?,
        pg_config.minor_version()?
    );
    let mut configure_path = pgdir.clone();
    configure_path.push("configure");
    let mut command = std::process::Command::new(configure_path);

    command
        .arg(format!("--prefix={}", get_pg_installdir(pgdir).display()))
        .arg(format!("--with-pgport={}", pg_config.port()?))
        .arg("--enable-debug")
        .arg("--enable-cassert")
        .stdout(std::process::Stdio::piped())
        .stderr(std::process::Stdio::piped())
        .stdin(std::process::Stdio::null())
        .env("PATH", prefix_path(pgdir))
        .current_dir(&pgdir);
    for var in PROCESS_ENV_DENYLIST {
        command.env_remove(var);
    }

    let command_str = format!("{:?}", command);
    tracing::debug!(command = %command_str, "Running");
    let child = command.spawn()?;
    let output = child.wait_with_output()?;
    tracing::trace!(status_code = %output.status, command = %command_str, "Finished");

    if output.status.success() {
        Ok(())
    } else {
        Err(std::io::Error::new(
            std::io::ErrorKind::Other,
            format!(
                "{}\n{}{}",
                command_str,
                String::from_utf8(output.stdout).unwrap(),
                String::from_utf8(output.stderr).unwrap()
            ),
        ))?
    }
}

fn make_postgres(pg_config: &PgConfig, pgdir: &PathBuf) -> eyre::Result<()> {
    let num_cpus = 1.max(num_cpus::get() / 3);
    println!(
        "{} Postgres v{}.{}",
        "    Compiling".bold().green(),
        pg_config.major_version()?,
        pg_config.minor_version()?
    );
    let mut command = std::process::Command::new("make");

    command
        .arg("-j")
        .arg(num_cpus.to_string())
        .stdout(std::process::Stdio::piped())
        .stderr(std::process::Stdio::piped())
        .stdin(std::process::Stdio::null())
        .current_dir(&pgdir);

    for var in PROCESS_ENV_DENYLIST {
        command.env_remove(var);
    }

    let command_str = format!("{:?}", command);
    tracing::debug!(command = %command_str, "Running");
    let child = command.spawn()?;
    let output = child.wait_with_output()?;
    tracing::trace!(status_code = %output.status, command = %command_str, "Finished");

    if output.status.success() {
        Ok(())
    } else {
        Err(eyre!(
            "{}\n{}{}",
            command_str,
            String::from_utf8(output.stdout)?,
            String::from_utf8(output.stderr)?
        ))
    }
}

fn make_install_postgres(version: &PgConfig, pgdir: &PathBuf) -> eyre::Result<PgConfig> {
    println!(
        "{} Postgres v{}.{} to {}",
        "   Installing".bold().green(),
        version.major_version()?,
        version.minor_version()?,
        get_pg_installdir(pgdir).display()
    );
    let mut command = std::process::Command::new("make");

    command
        .arg("install")
        .stdout(std::process::Stdio::piped())
        .stderr(std::process::Stdio::piped())
        .stdin(std::process::Stdio::null())
        .current_dir(&pgdir);
    for var in PROCESS_ENV_DENYLIST {
        command.env_remove(var);
    }

    let command_str = format!("{:?}", command);
    tracing::debug!(command = %command_str, "Running");
    let child = command.spawn()?;
    let output = child.wait_with_output()?;
    tracing::trace!(status_code = %output.status, command = %command_str, "Finished");

    if output.status.success() {
        let mut pg_config = get_pg_installdir(pgdir);
        pg_config.push("bin");
        pg_config.push("pg_config");
        Ok(PgConfig::new(pg_config))
    } else {
        Err(eyre!(
            "{}\n{}{}",
            command_str,
            String::from_utf8(output.stdout).unwrap(),
            String::from_utf8(output.stderr).unwrap()
        ))
    }
}

fn validate_pg_config(pg_config: &PgConfig) -> eyre::Result<()> {
    println!(
        "{} {}",
        "   Validating".bold().green(),
        pg_config.path().expect("no path for pg_config").display()
    );

    pg_config.includedir_server()?;
    pg_config.pkglibdir()?;
    Ok(())
}

fn write_config(pg_configs: &Vec<PgConfig>) -> eyre::Result<()> {
    let config_path = Pgx::config_toml()?;
    let mut file = File::create(&config_path)?;
    file.write_all(b"[configs]\n")?;
    for pg_config in pg_configs {
        file.write_all(
            format!(
                "{}=\"{}\"\n",
                pg_config.label()?,
                pg_config
                    .path()
                    .ok_or(eyre!("no path for pg_config"))?
                    .display()
            )
            .as_bytes(),
        )?;
    }

    Ok(())
}

fn get_pg_installdir(pgdir: &PathBuf) -> PathBuf {
    let mut dir = PathBuf::from(pgdir);
    dir.push("pgx-install");
    dir
}

pub(crate) fn initdb(bindir: &PathBuf, datadir: &PathBuf) -> eyre::Result<()> {
    println!(
        " {} data directory at {}",
        "Initializing".bold().green(),
        datadir.display()
    );
    let mut command = std::process::Command::new(format!("{}/initdb", bindir.display()));
    command
        .stdout(Stdio::piped())
        .stderr(Stdio::piped())
        .arg("-D")
        .arg(&datadir);

    let command_str = format!("{:?}", command);
    tracing::debug!(command = %command_str, "Running");

    let output = command.output()?;
    tracing::trace!(command = %command_str, status_code = %output.status, "Finished");

    if !output.status.success() {
        return Err(eyre!(
            "problem running initdb: {}\n{}",
            command_str,
            String::from_utf8(output.stderr).unwrap()
        ));
    }

    Ok(())
}<|MERGE_RESOLUTION|>--- conflicted
+++ resolved
@@ -2,13 +2,8 @@
 // governed by the MIT license that can be found in the LICENSE file.
 
 use crate::command::stop::stop_postgres;
-<<<<<<< HEAD
-use crate::CommandExecute;
-use colored::Colorize;
-=======
 use crate::{CommandExecute, SUPPORTED_MAJOR_VERSIONS};
 use owo_colors::OwoColorize;
->>>>>>> 737f542f
 use eyre::{eyre, WrapErr};
 use pgx_utils::{
     prefix_path,
