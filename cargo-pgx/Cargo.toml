--- conflicted
+++ resolved
@@ -14,19 +14,11 @@
 exclude = [ "*.png" ]
 
 [dependencies]
-<<<<<<< HEAD
-cargo_metadata = "0.14"
-cargo_toml = "0.10"
-clap = { version = "3.0.10", features = [ "env", "suggestions", "cargo", "derive" ] }
-clap-cargo = { version = "0.8", features = [ "cargo_metadata" ] }
-semver = "1"
-=======
 cargo_metadata = "0.14.1"
 cargo_toml = "0.11.3"
 clap = { version = "3.0.13", features = [ "env", "suggestions", "cargo", "derive" ] }
 clap-cargo = { version = "0.8.0", features = [ "cargo_metadata" ] }
 semver = "1.0.4"
->>>>>>> d045d1d3
 colored = "2.0.0"
 env_proxy = "0.4.1"
 num_cpus = "1.13.1"
