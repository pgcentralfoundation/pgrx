--- conflicted
+++ resolved
@@ -28,11 +28,6 @@
 syn = { version = "1.0.82", features = [ "extra-traits", "full", "fold", "parsing" ] }
 unescape = "0.1.0"
 fork = "0.1.18"
-<<<<<<< HEAD
-libloading = "0.7"
-symbolic = "8.3.0"
-tempdir = "0.3.7"
-=======
 libloading = "0.7.2"
 symbolic = "8.5.0"
->>>>>>> 4bf54030
+tempdir = "0.3.7"