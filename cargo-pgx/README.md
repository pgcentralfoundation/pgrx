--- conflicted
+++ resolved
@@ -33,7 +33,6 @@
     -V, --version    Print version information
 
 SUBCOMMANDS:
-<<<<<<< HEAD
     connect    Connect, via psql, to a Postgres instance
     get        Get a property from the extension control file
     help       Print this message or the help of the given subcommand(s)
@@ -49,22 +48,6 @@
     status     Is a pgx-managed Postgres instance running?
     stop       Stop a pgx-managed Postgres instance
     test       Run the test suite for this crate
-=======
-    connect        connect, via psql, to a Postgres instance
-    get            get a property from the extension control file
-    help           Prints this message or the help of the given subcommand(s)
-    init           initialize pgx development environment for the first time
-    install        install the extension from the current crate to the Postgres specified by whatever "pg_config" is
-                   currently on your $PATH
-    new            create a new extension crate
-    package        create an installation package directory (in ./target/[debug|release]/extname-pgXX/).
-    run            compile/install extension to a pgx-managed Postgres instance and start psql
-    schema         generate extension schema files
-    start          start a pgx-managed Postgres instance
-    status         is a pgx-managed Postgres instance running?
-    stop           stop a pgx-managed Postgres instance
-    test           run the test suite for this crate
->>>>>>> 400a1329
 ```
 
 ## Environment Variables
@@ -120,11 +103,7 @@
 
 As shown by the screenshot above, it downloads the latest versions of Postgres v10, v11, v12, v13, configures them, compiles them, and installs them to `~/.pgx/`. Other `pgx` commands such as `run` and `test` will fully manage and otherwise use these Postgres installations for you.
 
-<<<<<<< HEAD
-`pgx` is designed to support multiple Postgres versions in such a way that during development, you'll know if you're trying to use a Postgres API that isn't common across all versions.  It's also designed to make testing your extension against these versions easy.  This is why it requires you have all fully compiled and installed versions of Postgres during development.
-=======
-`pgx` is designed to support multiple Postgres versions in such a way that during development, you'll know if you're trying to use a Postgres API that isn't common across all three versions. It's also designed to make testing your extension against these versions easy. This is why it requires you to have three fully compiled and installed versions of Postgres during development.
->>>>>>> 400a1329
+`pgx` is designed to support multiple Postgres versions in such a way that during development, you'll know if you're trying to use a Postgres API that isn't common across all versions. It's also designed to make testing your extension against these versions easy. This is why it requires you to have all fully compiled and installed versions of Postgres during development.
 
 If you want to use your operating system's package manager to install Postgres, `cargo pgx init` has optional arguments that allow you to specify where they're installed (see below).
 
@@ -144,24 +123,9 @@
 
 ```shell script
 $ cargo pgx init --help
-<<<<<<< HEAD
 cargo-pgx-init 0.2.6
 ZomboDB, LLC <zombodb@gmail.com>
-Initize pgx development environment for the first time
-=======
-cargo-pgx-pgx-init
 initialize pgx development environment for the first time
-
-USAGE:
-    cargo-pgx pgx init [OPTIONS]
-
-FLAGS:
-    -h, --help       Prints help information
-    -V, --version    Prints version information
-
-OPTIONS:
-initize pgx development environment for the first time
->>>>>>> 400a1329
 
 USAGE:
     cargo pgx init [OPTIONS]
@@ -183,15 +147,11 @@
 
 ## Creating a new Extension
 
-<<<<<<< HEAD
 ```rust
 $ cargo pgx new example
 $ ls example/
 Cargo.toml  example.control  sql  src
 ```
-=======
-![new](https://raw.githubusercontent.com/zombodb/pgx/master/cargo-pgx/new.png)
->>>>>>> 400a1329
 
 `cargo pgx new <extname>` is an easy way to get started creating a new extension. It's similar to `cargo new <name>`, but does the additional things necessary to support building a Rust Postgres extension.
 
@@ -313,11 +273,7 @@
 
 `cargo pgx run` compiles your extension, installs it to the specified Postgres installation as described by its `pg_config` tool, starts that Postgres instance using the same process as `cargo pgx start pgXX`, and drops you into a `psql` shell connected to a database, by default, named after your extension. From there, it's up to you to create your extension and use it.
 
-<<<<<<< HEAD
 This is also the stage where `pgx` automatically generates the SQL schema for your extension via the `sql-generator` binary.
-=======
-This is also the stage where `pgx` automatically generates the SQL schema for your extension. It places individual `modname.generated.sql` files into `./sql/`, and then combines those together by the order defined in `./sql/load-order.txt`.
->>>>>>> 400a1329
 
 When you exit `psql`, the Postgres instance continues to run in the background.
 
@@ -602,7 +558,6 @@
     -c, --pg-config <PG_CONFIG>
             The `pg_config` path (default is first in $PATH)
 
-<<<<<<< HEAD
     -d, --dot <DOT>
             A path to output a produced GraphViz DOT file
 
@@ -637,14 +592,6 @@
 
     -V, --version
             Print version information
-=======
-REQUIREMENTS
-    The SQL generation process requires configuring a few settings in the crate. Normally 'cargo pgx schema --force-
-default'
-    can set these automatically.
-
-    They are documented in the README.md of cargo-pgx: https://github.com/zombodb/pgx/tree/master/cargo-pgx#Manual-SQL-Generation
->>>>>>> 400a1329
 ```
 
 ### Manual SQL Generation
